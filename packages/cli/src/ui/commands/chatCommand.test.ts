/**
 * @license
 * Copyright 2025 Google LLC
 * SPDX-License-Identifier: Apache-2.0
 */

import type { Mocked } from 'vitest';
import { vi, describe, it, expect, beforeEach, afterEach } from 'vitest';

import type {
  MessageActionReturn,
  SlashCommand,
  type CommandContext,
} from './types.js';
import { createMockCommandContext } from '../../test-utils/mockCommandContext.js';
<<<<<<< HEAD
import { Content } from '@google/genai';
import { GeminiClient } from '@qwen-code/qwen-code-core';
=======
import type { Content } from '@google/genai';
import type { GeminiClient } from '@google/gemini-cli-core';
>>>>>>> 76553622

import * as fsPromises from 'node:fs/promises';
import { chatCommand } from './chatCommand.js';
import type { Stats } from 'node:fs';
import type { HistoryItemWithoutId } from '../types.js';

vi.mock('fs/promises', () => ({
  stat: vi.fn(),
  readdir: vi.fn().mockResolvedValue(['file1.txt', 'file2.txt'] as string[]),
}));

describe('chatCommand', () => {
  const mockFs = fsPromises as Mocked<typeof fsPromises>;

  let mockContext: CommandContext;
  let mockGetChat: ReturnType<typeof vi.fn>;
  let mockSaveCheckpoint: ReturnType<typeof vi.fn>;
  let mockLoadCheckpoint: ReturnType<typeof vi.fn>;
  let mockDeleteCheckpoint: ReturnType<typeof vi.fn>;
  let mockGetHistory: ReturnType<typeof vi.fn>;

  const getSubCommand = (
    name: 'list' | 'save' | 'resume' | 'delete',
  ): SlashCommand => {
    const subCommand = chatCommand.subCommands?.find(
      (cmd) => cmd.name === name,
    );
    if (!subCommand) {
      throw new Error(`/chat ${name} command not found.`);
    }
    return subCommand;
  };

  beforeEach(() => {
    mockGetHistory = vi.fn().mockReturnValue([]);
    mockGetChat = vi.fn().mockResolvedValue({
      getHistory: mockGetHistory,
    });
    mockSaveCheckpoint = vi.fn().mockResolvedValue(undefined);
    mockLoadCheckpoint = vi.fn().mockResolvedValue([]);
    mockDeleteCheckpoint = vi.fn().mockResolvedValue(true);

    mockContext = createMockCommandContext({
      services: {
        config: {
          getProjectRoot: () => '/project/root',
          getGeminiClient: () =>
            ({
              getChat: mockGetChat,
            }) as unknown as GeminiClient,
          storage: {
            getProjectTempDir: () => '/project/root/.gemini/tmp/mockhash',
          },
        },
        logger: {
          saveCheckpoint: mockSaveCheckpoint,
          loadCheckpoint: mockLoadCheckpoint,
          deleteCheckpoint: mockDeleteCheckpoint,
          initialize: vi.fn().mockResolvedValue(undefined),
        },
      },
    });
  });

  afterEach(() => {
    vi.restoreAllMocks();
  });

  it('should have the correct main command definition', () => {
    expect(chatCommand.name).toBe('chat');
    expect(chatCommand.description).toBe('Manage conversation history.');
    expect(chatCommand.subCommands).toHaveLength(4);
  });

  describe('list subcommand', () => {
    let listCommand: SlashCommand;

    beforeEach(() => {
      listCommand = getSubCommand('list');
    });

    it('should inform when no checkpoints are found', async () => {
      mockFs.readdir.mockImplementation(
        (async (_: string): Promise<string[]> =>
          [] as string[]) as unknown as typeof fsPromises.readdir,
      );
      const result = await listCommand?.action?.(mockContext, '');
      expect(result).toEqual({
        type: 'message',
        messageType: 'info',
        content: 'No saved conversation checkpoints found.',
      });
    });

    it('should list found checkpoints', async () => {
      const fakeFiles = ['checkpoint-test1.json', 'checkpoint-test2.json'];
      const date = new Date();

      mockFs.readdir.mockImplementation(
        (async (_: string): Promise<string[]> =>
          fakeFiles as string[]) as unknown as typeof fsPromises.readdir,
      );
      mockFs.stat.mockImplementation((async (path: string): Promise<Stats> => {
        if (path.endsWith('test1.json')) {
          return { mtime: date } as Stats;
        }
        return { mtime: new Date(date.getTime() + 1000) } as Stats;
      }) as unknown as typeof fsPromises.stat);

      const result = (await listCommand?.action?.(
        mockContext,
        '',
      )) as MessageActionReturn;

      const content = result?.content ?? '';
      expect(result?.type).toBe('message');
      expect(content).toContain('List of saved conversations:');
      const isoDate = date
        .toISOString()
        .match(/(\d{4}-\d{2}-\d{2})T(\d{2}:\d{2}:\d{2})/);
      const formattedDate = isoDate ? `${isoDate[1]} ${isoDate[2]}` : '';
      expect(content).toContain(formattedDate);
      const index1 = content.indexOf('- \u001b[36mtest1\u001b[0m');
      const index2 = content.indexOf('- \u001b[36mtest2\u001b[0m');
      expect(index1).toBeGreaterThanOrEqual(0);
      expect(index2).toBeGreaterThan(index1);
    });

    it('should handle invalid date formats gracefully', async () => {
      const fakeFiles = ['checkpoint-baddate.json'];
      const badDate = {
        toISOString: () => 'an-invalid-date-string',
      } as Date;

      mockFs.readdir.mockResolvedValue(fakeFiles);
      mockFs.stat.mockResolvedValue({ mtime: badDate } as Stats);

      const result = (await listCommand?.action?.(
        mockContext,
        '',
      )) as MessageActionReturn;

      const content = result?.content ?? '';
      expect(content).toContain('(saved on Invalid Date)');
    });
  });
  describe('save subcommand', () => {
    let saveCommand: SlashCommand;
    const tag = 'my-tag';
    let mockCheckpointExists: ReturnType<typeof vi.fn>;

    beforeEach(() => {
      saveCommand = getSubCommand('save');
      mockCheckpointExists = vi.fn().mockResolvedValue(false);
      mockContext.services.logger.checkpointExists = mockCheckpointExists;
    });

    it('should return an error if tag is missing', async () => {
      const result = await saveCommand?.action?.(mockContext, '  ');
      expect(result).toEqual({
        type: 'message',
        messageType: 'error',
        content: 'Missing tag. Usage: /chat save <tag>',
      });
    });

    it('should inform if conversation history is empty or only contains system context', async () => {
      mockGetHistory.mockReturnValue([]);
      let result = await saveCommand?.action?.(mockContext, tag);
      expect(result).toEqual({
        type: 'message',
        messageType: 'info',
        content: 'No conversation found to save.',
      });

      mockGetHistory.mockReturnValue([
        { role: 'user', parts: [{ text: 'context for our chat' }] },
        { role: 'model', parts: [{ text: 'Got it. Thanks for the context!' }] },
      ]);
      result = await saveCommand?.action?.(mockContext, tag);
      expect(result).toEqual({
        type: 'message',
        messageType: 'info',
        content: 'No conversation found to save.',
      });

      mockGetHistory.mockReturnValue([
        { role: 'user', parts: [{ text: 'context for our chat' }] },
        { role: 'model', parts: [{ text: 'Got it. Thanks for the context!' }] },
        { role: 'user', parts: [{ text: 'Hello, how are you?' }] },
      ]);
      result = await saveCommand?.action?.(mockContext, tag);
      expect(result).toEqual({
        type: 'message',
        messageType: 'info',
        content: `Conversation checkpoint saved with tag: ${tag}.`,
      });
    });

    it('should return confirm_action if checkpoint already exists', async () => {
      mockCheckpointExists.mockResolvedValue(true);
      mockContext.invocation = {
        raw: `/chat save ${tag}`,
        name: 'save',
        args: tag,
      };

      const result = await saveCommand?.action?.(mockContext, tag);

      expect(mockCheckpointExists).toHaveBeenCalledWith(tag);
      expect(mockSaveCheckpoint).not.toHaveBeenCalled();
      expect(result).toMatchObject({
        type: 'confirm_action',
        originalInvocation: { raw: `/chat save ${tag}` },
      });
      // Check that prompt is a React element
      expect(result).toHaveProperty('prompt');
    });

    it('should save the conversation if overwrite is confirmed', async () => {
      const history: Content[] = [
        { role: 'user', parts: [{ text: 'context for our chat' }] },
        { role: 'model', parts: [{ text: 'Got it. Thanks for the context!' }] },
        { role: 'user', parts: [{ text: 'hello' }] },
        { role: 'model', parts: [{ text: 'Hi there!' }] },
      ];
      mockGetHistory.mockReturnValue(history);
      mockContext.overwriteConfirmed = true;

      const result = await saveCommand?.action?.(mockContext, tag);

      expect(mockCheckpointExists).not.toHaveBeenCalled(); // Should skip existence check
      expect(mockSaveCheckpoint).toHaveBeenCalledWith(history, tag);
      expect(result).toEqual({
        type: 'message',
        messageType: 'info',
        content: `Conversation checkpoint saved with tag: ${tag}.`,
      });
    });
  });

  describe('resume subcommand', () => {
    const goodTag = 'good-tag';
    const badTag = 'bad-tag';

    let resumeCommand: SlashCommand;
    beforeEach(() => {
      resumeCommand = getSubCommand('resume');
    });

    it('should return an error if tag is missing', async () => {
      const result = await resumeCommand?.action?.(mockContext, '');

      expect(result).toEqual({
        type: 'message',
        messageType: 'error',
        content: 'Missing tag. Usage: /chat resume <tag>',
      });
    });

    it('should inform if checkpoint is not found', async () => {
      mockLoadCheckpoint.mockResolvedValue([]);

      const result = await resumeCommand?.action?.(mockContext, badTag);

      expect(result).toEqual({
        type: 'message',
        messageType: 'info',
        content: `No saved checkpoint found with tag: ${badTag}.`,
      });
    });

    it('should resume a conversation', async () => {
      const conversation: Content[] = [
        { role: 'user', parts: [{ text: 'hello gemini' }] },
        { role: 'model', parts: [{ text: 'hello world' }] },
      ];
      mockLoadCheckpoint.mockResolvedValue(conversation);

      const result = await resumeCommand?.action?.(mockContext, goodTag);

      expect(result).toEqual({
        type: 'load_history',
        history: [
          { type: 'user', text: 'hello gemini' },
          { type: 'gemini', text: 'hello world' },
        ] as HistoryItemWithoutId[],
        clientHistory: conversation,
      });
    });

    describe('completion', () => {
      it('should provide completion suggestions', async () => {
        const fakeFiles = ['checkpoint-alpha.json', 'checkpoint-beta.json'];
        mockFs.readdir.mockImplementation(
          (async (_: string): Promise<string[]> =>
            fakeFiles as string[]) as unknown as typeof fsPromises.readdir,
        );

        mockFs.stat.mockImplementation(
          (async (_: string): Promise<Stats> =>
            ({
              mtime: new Date(),
            }) as Stats) as unknown as typeof fsPromises.stat,
        );

        const result = await resumeCommand?.completion?.(mockContext, 'a');

        expect(result).toEqual(['alpha']);
      });

      it('should suggest filenames sorted by modified time (newest first)', async () => {
        const fakeFiles = ['checkpoint-test1.json', 'checkpoint-test2.json'];
        const date = new Date();
        mockFs.readdir.mockImplementation(
          (async (_: string): Promise<string[]> =>
            fakeFiles as string[]) as unknown as typeof fsPromises.readdir,
        );
        mockFs.stat.mockImplementation((async (
          path: string,
        ): Promise<Stats> => {
          if (path.endsWith('test1.json')) {
            return { mtime: date } as Stats;
          }
          return { mtime: new Date(date.getTime() + 1000) } as Stats;
        }) as unknown as typeof fsPromises.stat);

        const result = await resumeCommand?.completion?.(mockContext, '');
        // Sort items by last modified time (newest first)
        expect(result).toEqual(['test2', 'test1']);
      });
    });
  });

  describe('delete subcommand', () => {
    let deleteCommand: SlashCommand;
    const tag = 'my-tag';
    beforeEach(() => {
      deleteCommand = getSubCommand('delete');
    });

    it('should return an error if tag is missing', async () => {
      const result = await deleteCommand?.action?.(mockContext, '  ');
      expect(result).toEqual({
        type: 'message',
        messageType: 'error',
        content: 'Missing tag. Usage: /chat delete <tag>',
      });
    });

    it('should return an error if checkpoint is not found', async () => {
      mockDeleteCheckpoint.mockResolvedValue(false);
      const result = await deleteCommand?.action?.(mockContext, tag);
      expect(result).toEqual({
        type: 'message',
        messageType: 'error',
        content: `Error: No checkpoint found with tag '${tag}'.`,
      });
    });

    it('should delete the conversation', async () => {
      const result = await deleteCommand?.action?.(mockContext, tag);

      expect(mockDeleteCheckpoint).toHaveBeenCalledWith(tag);
      expect(result).toEqual({
        type: 'message',
        messageType: 'info',
        content: `Conversation checkpoint '${tag}' has been deleted.`,
      });
    });

    describe('completion', () => {
      it('should provide completion suggestions', async () => {
        const fakeFiles = ['checkpoint-alpha.json', 'checkpoint-beta.json'];
        mockFs.readdir.mockImplementation(
          (async (_: string): Promise<string[]> =>
            fakeFiles as string[]) as unknown as typeof fsPromises.readdir,
        );

        mockFs.stat.mockImplementation(
          (async (_: string): Promise<Stats> =>
            ({
              mtime: new Date(),
            }) as Stats) as unknown as typeof fsPromises.stat,
        );

        const result = await deleteCommand?.completion?.(mockContext, 'a');

        expect(result).toEqual(['alpha']);
      });
    });
  });
});<|MERGE_RESOLUTION|>--- conflicted
+++ resolved
@@ -10,16 +10,11 @@
 import type {
   MessageActionReturn,
   SlashCommand,
-  type CommandContext,
+  CommandContext,
 } from './types.js';
 import { createMockCommandContext } from '../../test-utils/mockCommandContext.js';
-<<<<<<< HEAD
-import { Content } from '@google/genai';
-import { GeminiClient } from '@qwen-code/qwen-code-core';
-=======
 import type { Content } from '@google/genai';
-import type { GeminiClient } from '@google/gemini-cli-core';
->>>>>>> 76553622
+import type { GeminiClient } from '@qwen-code/qwen-code-core';
 
 import * as fsPromises from 'node:fs/promises';
 import { chatCommand } from './chatCommand.js';
