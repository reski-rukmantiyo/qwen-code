/**
 * @license
 * Copyright 2025 Google LLC
 * SPDX-License-Identifier: Apache-2.0
 */

import React from 'react';
import { Box, Text } from 'ink';
import type { IndividualToolCallDisplay } from '../../types.js';
import { ToolCallStatus } from '../../types.js';
import { DiffRenderer } from './DiffRenderer.js';
import { Colors } from '../../colors.js';
import { MarkdownDisplay } from '../../utils/MarkdownDisplay.js';
import { GeminiRespondingSpinner } from '../GeminiRespondingSpinner.js';
import { MaxSizedBox } from '../shared/MaxSizedBox.js';
import { TodoDisplay } from '../TodoDisplay.js';
<<<<<<< HEAD
import type { TodoResultDisplay } from '@qwen-code/qwen-code-core';
import { TOOL_STATUS } from '../../constants.js';
=======
import {
  TodoResultDisplay,
  TaskResultDisplay,
} from '@qwen-code/qwen-code-core';
import { AgentExecutionDisplay } from '../subagents/index.js';
>>>>>>> b01ddf0a

const STATIC_HEIGHT = 1;
const RESERVED_LINE_COUNT = 5; // for tool name, status, padding etc.
const STATUS_INDICATOR_WIDTH = 3;
const MIN_LINES_SHOWN = 2; // show at least this many lines

// Large threshold to ensure we don't cause performance issues for very large
// outputs that will get truncated further MaxSizedBox anyway.
const MAXIMUM_RESULT_DISPLAY_CHARACTERS = 1000000;
export type TextEmphasis = 'high' | 'medium' | 'low';

type DisplayRendererResult =
  | { type: 'none' }
  | { type: 'todo'; data: TodoResultDisplay }
  | { type: 'string'; data: string }
  | { type: 'diff'; data: { fileDiff: string; fileName: string } }
  | { type: 'task'; data: TaskResultDisplay };

/**
 * Custom hook to determine the type of result display and return appropriate rendering info
 */
const useResultDisplayRenderer = (
  resultDisplay: unknown,
): DisplayRendererResult =>
  React.useMemo(() => {
    if (!resultDisplay) {
      return { type: 'none' };
    }

    // Check for TodoResultDisplay
    if (
      typeof resultDisplay === 'object' &&
      resultDisplay !== null &&
      'type' in resultDisplay &&
      resultDisplay.type === 'todo_list'
    ) {
      return {
        type: 'todo',
        data: resultDisplay as TodoResultDisplay,
      };
    }

    // Check for SubagentExecutionResultDisplay (for non-task tools)
    if (
      typeof resultDisplay === 'object' &&
      resultDisplay !== null &&
      'type' in resultDisplay &&
      resultDisplay.type === 'task_execution'
    ) {
      return {
        type: 'task',
        data: resultDisplay as TaskResultDisplay,
      };
    }

    // Check for FileDiff
    if (
      typeof resultDisplay === 'object' &&
      resultDisplay !== null &&
      'fileDiff' in resultDisplay
    ) {
      return {
        type: 'diff',
        data: resultDisplay as { fileDiff: string; fileName: string },
      };
    }

    // Default to string
    return {
      type: 'string',
      data: resultDisplay as string,
    };
  }, [resultDisplay]);

/**
 * Component to render todo list results
 */
const TodoResultRenderer: React.FC<{ data: TodoResultDisplay }> = ({
  data,
}) => <TodoDisplay todos={data.todos} />;

/**
 * Component to render subagent execution results
 */
const SubagentExecutionRenderer: React.FC<{
  data: TaskResultDisplay;
  availableHeight?: number;
  childWidth: number;
}> = ({ data, availableHeight, childWidth }) => (
  <AgentExecutionDisplay
    data={data}
    availableHeight={availableHeight}
    childWidth={childWidth}
  />
);

/**
 * Component to render string results (markdown or plain text)
 */
const StringResultRenderer: React.FC<{
  data: string;
  renderAsMarkdown: boolean;
  availableHeight?: number;
  childWidth: number;
}> = ({ data, renderAsMarkdown, availableHeight, childWidth }) => {
  let displayData = data;

  // Truncate if too long
  if (displayData.length > MAXIMUM_RESULT_DISPLAY_CHARACTERS) {
    displayData = '...' + displayData.slice(-MAXIMUM_RESULT_DISPLAY_CHARACTERS);
  }

  if (renderAsMarkdown) {
    return (
      <Box flexDirection="column">
        <MarkdownDisplay
          text={displayData}
          isPending={false}
          availableTerminalHeight={availableHeight}
          terminalWidth={childWidth}
        />
      </Box>
    );
  }

  return (
    <MaxSizedBox maxHeight={availableHeight} maxWidth={childWidth}>
      <Box>
        <Text wrap="wrap">{displayData}</Text>
      </Box>
    </MaxSizedBox>
  );
};

/**
 * Component to render diff results
 */
const DiffResultRenderer: React.FC<{
  data: { fileDiff: string; fileName: string };
  availableHeight?: number;
  childWidth: number;
}> = ({ data, availableHeight, childWidth }) => (
  <DiffRenderer
    diffContent={data.fileDiff}
    filename={data.fileName}
    availableTerminalHeight={availableHeight}
    terminalWidth={childWidth}
  />
);

export interface ToolMessageProps extends IndividualToolCallDisplay {
  availableTerminalHeight?: number;
  terminalWidth: number;
  emphasis?: TextEmphasis;
  renderOutputAsMarkdown?: boolean;
}

export const ToolMessage: React.FC<ToolMessageProps> = ({
  name,
  description,
  resultDisplay,
  status,
  availableTerminalHeight,
  terminalWidth,
  emphasis = 'medium',
  renderOutputAsMarkdown = true,
}) => {
  const availableHeight = availableTerminalHeight
    ? Math.max(
        availableTerminalHeight - STATIC_HEIGHT - RESERVED_LINE_COUNT,
        MIN_LINES_SHOWN + 1, // enforce minimum lines shown
      )
    : undefined;

  // Long tool call response in MarkdownDisplay doesn't respect availableTerminalHeight properly,
  // we're forcing it to not render as markdown when the response is too long, it will fallback
  // to render as plain text, which is contained within the terminal using MaxSizedBox
  if (availableHeight) {
    renderOutputAsMarkdown = false;
  }

  const childWidth = terminalWidth - 3; // account for padding.

  // Use the custom hook to determine the display type
  const displayRenderer = useResultDisplayRenderer(resultDisplay);

  return (
    <Box paddingX={1} paddingY={0} flexDirection="column">
      <Box minHeight={1}>
        <ToolStatusIndicator status={status} />
        <ToolInfo
          name={name}
          status={status}
          description={description}
          emphasis={emphasis}
        />
        {emphasis === 'high' && <TrailingIndicator />}
      </Box>
      {displayRenderer.type !== 'none' && (
        <Box paddingLeft={STATUS_INDICATOR_WIDTH} width="100%" marginTop={1}>
          <Box flexDirection="column">
            {displayRenderer.type === 'todo' && (
              <TodoResultRenderer data={displayRenderer.data} />
            )}
            {displayRenderer.type === 'task' && (
              <SubagentExecutionRenderer
                data={displayRenderer.data}
                availableHeight={availableHeight}
                childWidth={childWidth}
              />
            )}
            {displayRenderer.type === 'string' && (
              <StringResultRenderer
                data={displayRenderer.data}
                renderAsMarkdown={renderOutputAsMarkdown}
                availableHeight={availableHeight}
                childWidth={childWidth}
              />
            )}
            {displayRenderer.type === 'diff' && (
              <DiffResultRenderer
                data={displayRenderer.data}
                availableHeight={availableHeight}
                childWidth={childWidth}
              />
            )}
          </Box>
        </Box>
      )}
    </Box>
  );
};

type ToolStatusIndicatorProps = {
  status: ToolCallStatus;
};

const ToolStatusIndicator: React.FC<ToolStatusIndicatorProps> = ({
  status,
}) => (
  <Box minWidth={STATUS_INDICATOR_WIDTH}>
    {status === ToolCallStatus.Pending && (
      <Text color={Colors.AccentGreen}>{TOOL_STATUS.PENDING}</Text>
    )}
    {status === ToolCallStatus.Executing && (
      <GeminiRespondingSpinner
        spinnerType="toggle"
        nonRespondingDisplay={TOOL_STATUS.EXECUTING}
      />
    )}
    {status === ToolCallStatus.Success && (
<<<<<<< HEAD
      <Text color={Colors.AccentGreen} aria-label={'Success:'}>
        {TOOL_STATUS.SUCCESS}
      </Text>
=======
      <Text color={Colors.AccentGreen}>✓</Text>
>>>>>>> b01ddf0a
    )}
    {status === ToolCallStatus.Confirming && (
      <Text color={Colors.AccentYellow} aria-label={'Confirming:'}>
        {TOOL_STATUS.CONFIRMING}
      </Text>
    )}
    {status === ToolCallStatus.Canceled && (
      <Text color={Colors.AccentYellow} aria-label={'Canceled:'} bold>
        {TOOL_STATUS.CANCELED}
      </Text>
    )}
    {status === ToolCallStatus.Error && (
      <Text color={Colors.AccentRed} aria-label={'Error:'} bold>
        {TOOL_STATUS.ERROR}
      </Text>
    )}
  </Box>
);

type ToolInfo = {
  name: string;
  description: string;
  status: ToolCallStatus;
  emphasis: TextEmphasis;
};
const ToolInfo: React.FC<ToolInfo> = ({
  name,
  description,
  status,
  emphasis,
}) => {
  const nameColor = React.useMemo<string>(() => {
    switch (emphasis) {
      case 'high':
        return Colors.Foreground;
      case 'medium':
        return Colors.Foreground;
      case 'low':
        return Colors.Gray;
      default: {
        const exhaustiveCheck: never = emphasis;
        return exhaustiveCheck;
      }
    }
  }, [emphasis]);
  return (
    <Box>
      <Text
        wrap="truncate-end"
        strikethrough={status === ToolCallStatus.Canceled}
      >
        <Text color={nameColor} bold>
          {name}
        </Text>
        <Text> </Text>
        <Text color={Colors.Gray}>{description}</Text>
      </Text>
    </Box>
  );
};

const TrailingIndicator: React.FC = () => (
  <Text color={Colors.Foreground} wrap="truncate">
    {' '}
    ←
  </Text>
);<|MERGE_RESOLUTION|>--- conflicted
+++ resolved
@@ -14,16 +14,12 @@
 import { GeminiRespondingSpinner } from '../GeminiRespondingSpinner.js';
 import { MaxSizedBox } from '../shared/MaxSizedBox.js';
 import { TodoDisplay } from '../TodoDisplay.js';
-<<<<<<< HEAD
-import type { TodoResultDisplay } from '@qwen-code/qwen-code-core';
 import { TOOL_STATUS } from '../../constants.js';
-=======
-import {
+import type {
   TodoResultDisplay,
   TaskResultDisplay,
 } from '@qwen-code/qwen-code-core';
 import { AgentExecutionDisplay } from '../subagents/index.js';
->>>>>>> b01ddf0a
 
 const STATIC_HEIGHT = 1;
 const RESERVED_LINE_COUNT = 5; // for tool name, status, padding etc.
@@ -275,13 +271,9 @@
       />
     )}
     {status === ToolCallStatus.Success && (
-<<<<<<< HEAD
       <Text color={Colors.AccentGreen} aria-label={'Success:'}>
         {TOOL_STATUS.SUCCESS}
       </Text>
-=======
-      <Text color={Colors.AccentGreen}>✓</Text>
->>>>>>> b01ddf0a
     )}
     {status === ToolCallStatus.Confirming && (
       <Text color={Colors.AccentYellow} aria-label={'Confirming:'}>
