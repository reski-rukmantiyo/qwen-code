/**
 * @license
 * Copyright 2025 Google LLC
 * SPDX-License-Identifier: Apache-2.0
 */

import { type File, type IdeContext } from '@google/gemini-cli-core';
import { Box, Text } from 'ink';
<<<<<<< HEAD
import { type OpenFiles } from '@qwen-code/qwen-code-core';
import { Colors } from '../colors.js';
=======
>>>>>>> 42a03368
import path from 'node:path';
import { Colors } from '../colors.js';

interface IDEContextDetailDisplayProps {
  ideContext: IdeContext | undefined;
  detectedIdeDisplay: string | undefined;
}

export function IDEContextDetailDisplay({
  ideContext,
  detectedIdeDisplay,
}: IDEContextDetailDisplayProps) {
  const openFiles = ideContext?.workspaceState?.openFiles;
  if (!openFiles || openFiles.length === 0) {
    return null;
  }

  return (
    <Box
      flexDirection="column"
      marginTop={1}
      borderStyle="round"
      borderColor={Colors.AccentCyan}
      paddingX={1}
    >
      <Text color={Colors.AccentCyan} bold>
        {detectedIdeDisplay ? detectedIdeDisplay : 'IDE'} Context (ctrl+e to
        toggle)
      </Text>
      {openFiles.length > 0 && (
        <Box flexDirection="column" marginTop={1}>
          <Text bold>Open files:</Text>
          {openFiles.map((file: File) => (
            <Text key={file.path}>
              - {path.basename(file.path)}
              {file.isActive ? ' (active)' : ''}
            </Text>
          ))}
        </Box>
      )}
    </Box>
  );
}<|MERGE_RESOLUTION|>--- conflicted
+++ resolved
@@ -4,13 +4,8 @@
  * SPDX-License-Identifier: Apache-2.0
  */
 
-import { type File, type IdeContext } from '@google/gemini-cli-core';
+import { type File, type IdeContext } from '@qwen-code/qwen-code-core';
 import { Box, Text } from 'ink';
-<<<<<<< HEAD
-import { type OpenFiles } from '@qwen-code/qwen-code-core';
-import { Colors } from '../colors.js';
-=======
->>>>>>> 42a03368
 import path from 'node:path';
 import { Colors } from '../colors.js';
 
