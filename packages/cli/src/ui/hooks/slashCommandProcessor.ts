/**
 * @license
 * Copyright 2025 Google LLC
 * SPDX-License-Identifier: Apache-2.0
 */

import { useCallback, useMemo, useEffect, useState } from 'react';
import { type PartListUnion } from '@google/genai';
import process from 'node:process';
<<<<<<< HEAD
import { UseHistoryManagerReturn } from './useHistoryManager.js';
=======
import type { UseHistoryManagerReturn } from './useHistoryManager.js';
import type { Config } from '@google/gemini-cli-core';
>>>>>>> 76553622
import {
  GitService,
  Logger,
  logSlashCommand,
  makeSlashCommandEvent,
  SlashCommandStatus,
  ToolConfirmationOutcome,
<<<<<<< HEAD
} from '@qwen-code/qwen-code-core';
=======
  Storage,
} from '@google/gemini-cli-core';
>>>>>>> 76553622
import { useSessionStats } from '../contexts/SessionContext.js';
import { runExitCleanup } from '../../utils/cleanup.js';
import type {
  Message,
  HistoryItemWithoutId,
  HistoryItem,
  SlashCommandProcessorResult,
} from '../types.js';
import { MessageType } from '../types.js';
import type { LoadedSettings } from '../../config/settings.js';
import { type CommandContext, type SlashCommand } from '../commands/types.js';
import { CommandService } from '../../services/CommandService.js';
import { BuiltinCommandLoader } from '../../services/BuiltinCommandLoader.js';
import { FileCommandLoader } from '../../services/FileCommandLoader.js';
import { McpPromptLoader } from '../../services/McpPromptLoader.js';

/**
 * Hook to define and process slash commands (e.g., /help, /clear).
 */
export const useSlashCommandProcessor = (
  config: Config | null,
  settings: LoadedSettings,
  addItem: UseHistoryManagerReturn['addItem'],
  clearItems: UseHistoryManagerReturn['clearItems'],
  loadHistory: UseHistoryManagerReturn['loadHistory'],
  refreshStatic: () => void,
  onDebugMessage: (message: string) => void,
  openThemeDialog: () => void,
  openAuthDialog: () => void,
  openEditorDialog: () => void,
  toggleCorgiMode: () => void,
  setQuittingMessages: (message: HistoryItem[]) => void,
  openPrivacyNotice: () => void,
  openSettingsDialog: () => void,
  toggleVimEnabled: () => Promise<boolean>,
  setIsProcessing: (isProcessing: boolean) => void,
  setGeminiMdFileCount: (count: number) => void,
) => {
  const session = useSessionStats();
  const [commands, setCommands] = useState<readonly SlashCommand[]>([]);
  const [reloadTrigger, setReloadTrigger] = useState(0);

  const reloadCommands = useCallback(() => {
    setReloadTrigger((v) => v + 1);
  }, []);
  const [shellConfirmationRequest, setShellConfirmationRequest] =
    useState<null | {
      commands: string[];
      onConfirm: (
        outcome: ToolConfirmationOutcome,
        approvedCommands?: string[],
      ) => void;
    }>(null);
  const [confirmationRequest, setConfirmationRequest] = useState<null | {
    prompt: React.ReactNode;
    onConfirm: (confirmed: boolean) => void;
  }>(null);

  const [sessionShellAllowlist, setSessionShellAllowlist] = useState(
    new Set<string>(),
  );
  const gitService = useMemo(() => {
    if (!config?.getProjectRoot()) {
      return;
    }
    return new GitService(config.getProjectRoot(), config.storage);
  }, [config]);

  const logger = useMemo(() => {
    const l = new Logger(
      config?.getSessionId() || '',
      config?.storage ?? new Storage(process.cwd()),
    );
    // The logger's initialize is async, but we can create the instance
    // synchronously. Commands that use it will await its initialization.
    return l;
  }, [config]);

  const [pendingCompressionItem, setPendingCompressionItem] =
    useState<HistoryItemWithoutId | null>(null);

  const pendingHistoryItems = useMemo(() => {
    const items: HistoryItemWithoutId[] = [];
    if (pendingCompressionItem != null) {
      items.push(pendingCompressionItem);
    }
    return items;
  }, [pendingCompressionItem]);

  const addMessage = useCallback(
    (message: Message) => {
      // Convert Message to HistoryItemWithoutId
      let historyItemContent: HistoryItemWithoutId;
      if (message.type === MessageType.ABOUT) {
        historyItemContent = {
          type: 'about',
          cliVersion: message.cliVersion,
          osVersion: message.osVersion,
          sandboxEnv: message.sandboxEnv,
          modelVersion: message.modelVersion,
          selectedAuthType: message.selectedAuthType,
          gcpProject: message.gcpProject,
          ideClient: message.ideClient,
        };
      } else if (message.type === MessageType.HELP) {
        historyItemContent = {
          type: 'help',
          timestamp: message.timestamp,
        };
      } else if (message.type === MessageType.STATS) {
        historyItemContent = {
          type: 'stats',
          duration: message.duration,
        };
      } else if (message.type === MessageType.MODEL_STATS) {
        historyItemContent = {
          type: 'model_stats',
        };
      } else if (message.type === MessageType.TOOL_STATS) {
        historyItemContent = {
          type: 'tool_stats',
        };
      } else if (message.type === MessageType.QUIT) {
        historyItemContent = {
          type: 'quit',
          duration: message.duration,
        };
      } else if (message.type === MessageType.COMPRESSION) {
        historyItemContent = {
          type: 'compression',
          compression: message.compression,
        };
      } else {
        historyItemContent = {
          type: message.type,
          text: message.content,
        };
      }
      addItem(historyItemContent, message.timestamp.getTime());
    },
    [addItem],
  );
  const commandContext = useMemo(
    (): CommandContext => ({
      services: {
        config,
        settings,
        git: gitService,
        logger,
      },
      ui: {
        addItem,
        clear: () => {
          clearItems();
          console.clear();
          refreshStatic();
        },
        loadHistory,
        setDebugMessage: onDebugMessage,
        pendingItem: pendingCompressionItem,
        setPendingItem: setPendingCompressionItem,
        toggleCorgiMode,
        toggleVimEnabled,
        setGeminiMdFileCount,
        reloadCommands,
      },
      session: {
        stats: session.stats,
        sessionShellAllowlist,
      },
    }),
    [
      config,
      settings,
      gitService,
      logger,
      loadHistory,
      addItem,
      clearItems,
      refreshStatic,
      session.stats,
      onDebugMessage,
      pendingCompressionItem,
      setPendingCompressionItem,
      toggleCorgiMode,
      toggleVimEnabled,
      sessionShellAllowlist,
      setGeminiMdFileCount,
      reloadCommands,
    ],
  );

  useEffect(() => {
    if (!config) {
      return;
    }

    const ideClient = config.getIdeClient();
    const listener = () => {
      reloadCommands();
    };

    ideClient.addStatusChangeListener(listener);

    return () => {
      ideClient.removeStatusChangeListener(listener);
    };
  }, [config, reloadCommands]);

  useEffect(() => {
    const controller = new AbortController();
    const load = async () => {
      const loaders = [
        new McpPromptLoader(config),
        new BuiltinCommandLoader(config),
        new FileCommandLoader(config),
      ];
      const commandService = await CommandService.create(
        loaders,
        controller.signal,
      );
      setCommands(commandService.getCommands());
    };

    load();

    return () => {
      controller.abort();
    };
  }, [config, reloadTrigger]);

  const handleSlashCommand = useCallback(
    async (
      rawQuery: PartListUnion,
      oneTimeShellAllowlist?: Set<string>,
      overwriteConfirmed?: boolean,
    ): Promise<SlashCommandProcessorResult | false> => {
      if (typeof rawQuery !== 'string') {
        return false;
      }

      const trimmed = rawQuery.trim();
      if (!trimmed.startsWith('/') && !trimmed.startsWith('?')) {
        return false;
      }

      setIsProcessing(true);

      const userMessageTimestamp = Date.now();
      addItem({ type: MessageType.USER, text: trimmed }, userMessageTimestamp);

      const parts = trimmed.substring(1).trim().split(/\s+/);
      const commandPath = parts.filter((p) => p); // The parts of the command, e.g., ['memory', 'add']

      let currentCommands = commands;
      let commandToExecute: SlashCommand | undefined;
      let pathIndex = 0;
      let hasError = false;
      const canonicalPath: string[] = [];

      for (const part of commandPath) {
        // TODO: For better performance and architectural clarity, this two-pass
        // search could be replaced. A more optimal approach would be to
        // pre-compute a single lookup map in `CommandService.ts` that resolves
        // all name and alias conflicts during the initial loading phase. The
        // processor would then perform a single, fast lookup on that map.

        // First pass: check for an exact match on the primary command name.
        let foundCommand = currentCommands.find((cmd) => cmd.name === part);

        // Second pass: if no primary name matches, check for an alias.
        if (!foundCommand) {
          foundCommand = currentCommands.find((cmd) =>
            cmd.altNames?.includes(part),
          );
        }

        if (foundCommand) {
          commandToExecute = foundCommand;
          canonicalPath.push(foundCommand.name);
          pathIndex++;
          if (foundCommand.subCommands) {
            currentCommands = foundCommand.subCommands;
          } else {
            break;
          }
        } else {
          break;
        }
      }

      const resolvedCommandPath = canonicalPath;
      const subcommand =
        resolvedCommandPath.length > 1
          ? resolvedCommandPath.slice(1).join(' ')
          : undefined;

      try {
        if (commandToExecute) {
          const args = parts.slice(pathIndex).join(' ');

          if (commandToExecute.action) {
            const fullCommandContext: CommandContext = {
              ...commandContext,
              invocation: {
                raw: trimmed,
                name: commandToExecute.name,
                args,
              },
              overwriteConfirmed,
            };

            // If a one-time list is provided for a "Proceed" action, temporarily
            // augment the session allowlist for this single execution.
            if (oneTimeShellAllowlist && oneTimeShellAllowlist.size > 0) {
              fullCommandContext.session = {
                ...fullCommandContext.session,
                sessionShellAllowlist: new Set([
                  ...fullCommandContext.session.sessionShellAllowlist,
                  ...oneTimeShellAllowlist,
                ]),
              };
            }
            const result = await commandToExecute.action(
              fullCommandContext,
              args,
            );

            if (result) {
              switch (result.type) {
                case 'tool':
                  return {
                    type: 'schedule_tool',
                    toolName: result.toolName,
                    toolArgs: result.toolArgs,
                  };
                case 'message':
                  addItem(
                    {
                      type:
                        result.messageType === 'error'
                          ? MessageType.ERROR
                          : MessageType.INFO,
                      text: result.content,
                    },
                    Date.now(),
                  );
                  return { type: 'handled' };
                case 'dialog':
                  switch (result.dialog) {
                    case 'auth':
                      openAuthDialog();
                      return { type: 'handled' };
                    case 'theme':
                      openThemeDialog();
                      return { type: 'handled' };
                    case 'editor':
                      openEditorDialog();
                      return { type: 'handled' };
                    case 'privacy':
                      openPrivacyNotice();
                      return { type: 'handled' };
                    case 'settings':
                      openSettingsDialog();
                      return { type: 'handled' };
                    case 'help':
                      return { type: 'handled' };
                    default: {
                      const unhandled: never = result.dialog;
                      throw new Error(
                        `Unhandled slash command result: ${unhandled}`,
                      );
                    }
                  }
                case 'load_history': {
                  await config
                    ?.getGeminiClient()
                    ?.setHistory(result.clientHistory);
                  fullCommandContext.ui.clear();
                  result.history.forEach((item, index) => {
                    fullCommandContext.ui.addItem(item, index);
                  });
                  return { type: 'handled' };
                }
                case 'quit':
                  setQuittingMessages(result.messages);
                  setTimeout(async () => {
                    await runExitCleanup();
                    process.exit(0);
                  }, 100);
                  return { type: 'handled' };

                case 'submit_prompt':
                  return {
                    type: 'submit_prompt',
                    content: result.content,
                  };
                case 'confirm_shell_commands': {
                  const { outcome, approvedCommands } = await new Promise<{
                    outcome: ToolConfirmationOutcome;
                    approvedCommands?: string[];
                  }>((resolve) => {
                    setShellConfirmationRequest({
                      commands: result.commandsToConfirm,
                      onConfirm: (
                        resolvedOutcome,
                        resolvedApprovedCommands,
                      ) => {
                        setShellConfirmationRequest(null); // Close the dialog
                        resolve({
                          outcome: resolvedOutcome,
                          approvedCommands: resolvedApprovedCommands,
                        });
                      },
                    });
                  });

                  if (
                    outcome === ToolConfirmationOutcome.Cancel ||
                    !approvedCommands ||
                    approvedCommands.length === 0
                  ) {
                    return { type: 'handled' };
                  }

                  if (outcome === ToolConfirmationOutcome.ProceedAlways) {
                    setSessionShellAllowlist(
                      (prev) => new Set([...prev, ...approvedCommands]),
                    );
                  }

                  return await handleSlashCommand(
                    result.originalInvocation.raw,
                    // Pass the approved commands as a one-time grant for this execution.
                    new Set(approvedCommands),
                  );
                }
                case 'confirm_action': {
                  const { confirmed } = await new Promise<{
                    confirmed: boolean;
                  }>((resolve) => {
                    setConfirmationRequest({
                      prompt: result.prompt,
                      onConfirm: (resolvedConfirmed) => {
                        setConfirmationRequest(null);
                        resolve({ confirmed: resolvedConfirmed });
                      },
                    });
                  });

                  if (!confirmed) {
                    addItem(
                      {
                        type: MessageType.INFO,
                        text: 'Operation cancelled.',
                      },
                      Date.now(),
                    );
                    return { type: 'handled' };
                  }

                  return await handleSlashCommand(
                    result.originalInvocation.raw,
                    undefined,
                    true,
                  );
                }
                default: {
                  const unhandled: never = result;
                  throw new Error(
                    `Unhandled slash command result: ${unhandled}`,
                  );
                }
              }
            }

            return { type: 'handled' };
          } else if (commandToExecute.subCommands) {
            const helpText = `Command '/${commandToExecute.name}' requires a subcommand. Available:\n${commandToExecute.subCommands
              .map((sc) => `  - ${sc.name}: ${sc.description || ''}`)
              .join('\n')}`;
            addMessage({
              type: MessageType.INFO,
              content: helpText,
              timestamp: new Date(),
            });
            return { type: 'handled' };
          }
        }

        addMessage({
          type: MessageType.ERROR,
          content: `Unknown command: ${trimmed}`,
          timestamp: new Date(),
        });

        return { type: 'handled' };
      } catch (e: unknown) {
        hasError = true;
        if (config) {
          const event = makeSlashCommandEvent({
            command: resolvedCommandPath[0],
            subcommand,
            status: SlashCommandStatus.ERROR,
          });
          logSlashCommand(config, event);
        }
        addItem(
          {
            type: MessageType.ERROR,
            text: e instanceof Error ? e.message : String(e),
          },
          Date.now(),
        );
        return { type: 'handled' };
      } finally {
        if (config && resolvedCommandPath[0] && !hasError) {
          const event = makeSlashCommandEvent({
            command: resolvedCommandPath[0],
            subcommand,
            status: SlashCommandStatus.SUCCESS,
          });
          logSlashCommand(config, event);
        }
        setIsProcessing(false);
      }
    },
    [
      config,
      addItem,
      openAuthDialog,
      commands,
      commandContext,
      addMessage,
      openThemeDialog,
      openPrivacyNotice,
      openEditorDialog,
      setQuittingMessages,
      openSettingsDialog,
      setShellConfirmationRequest,
      setSessionShellAllowlist,
      setIsProcessing,
      setConfirmationRequest,
    ],
  );

  return {
    handleSlashCommand,
    slashCommands: commands,
    pendingHistoryItems,
    commandContext,
    shellConfirmationRequest,
    confirmationRequest,
  };
};<|MERGE_RESOLUTION|>--- conflicted
+++ resolved
@@ -7,12 +7,8 @@
 import { useCallback, useMemo, useEffect, useState } from 'react';
 import { type PartListUnion } from '@google/genai';
 import process from 'node:process';
-<<<<<<< HEAD
-import { UseHistoryManagerReturn } from './useHistoryManager.js';
-=======
 import type { UseHistoryManagerReturn } from './useHistoryManager.js';
-import type { Config } from '@google/gemini-cli-core';
->>>>>>> 76553622
+import type { Config } from '@qwen-code/qwen-code-core';
 import {
   GitService,
   Logger,
@@ -20,12 +16,8 @@
   makeSlashCommandEvent,
   SlashCommandStatus,
   ToolConfirmationOutcome,
-<<<<<<< HEAD
+  Storage,
 } from '@qwen-code/qwen-code-core';
-=======
-  Storage,
-} from '@google/gemini-cli-core';
->>>>>>> 76553622
 import { useSessionStats } from '../contexts/SessionContext.js';
 import { runExitCleanup } from '../../utils/cleanup.js';
 import type {
