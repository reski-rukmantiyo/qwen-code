--- conflicted
+++ resolved
@@ -13,16 +13,12 @@
 import { toCodePoints } from '../utils/textUtils.js';
 import { useAtCompletion } from './useAtCompletion.js';
 import { useSlashCompletion } from './useSlashCompletion.js';
-<<<<<<< HEAD
-import { Config } from '@qwen-code/qwen-code-core';
-=======
 import type { PromptCompletion } from './usePromptCompletion.js';
 import {
   usePromptCompletion,
   PROMPT_COMPLETION_MIN_LENGTH,
 } from './usePromptCompletion.js';
-import type { Config } from '@google/gemini-cli-core';
->>>>>>> 76553622
+import type { Config } from '@qwen-code/qwen-code-core';
 import { useCompletion } from './useCompletion.js';
 
 export enum CompletionMode {
