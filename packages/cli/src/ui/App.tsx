/**
 * @license
 * Copyright 2025 Google LLC
 * SPDX-License-Identifier: Apache-2.0
 */

import { useCallback, useEffect, useMemo, useState, useRef } from 'react';
import {
  Box,
  DOMElement,
  measureElement,
  Static,
  Text,
  useStdin,
  useStdout,
  useInput,
  type Key as InkKeyType,
} from 'ink';
import { StreamingState, type HistoryItem, MessageType } from './types.js';
import { useTerminalSize } from './hooks/useTerminalSize.js';
import { useGeminiStream } from './hooks/useGeminiStream.js';
import { useLoadingIndicator } from './hooks/useLoadingIndicator.js';
import { useThemeCommand } from './hooks/useThemeCommand.js';
import { useAuthCommand } from './hooks/useAuthCommand.js';
import { useEditorSettings } from './hooks/useEditorSettings.js';
import { useSlashCommandProcessor } from './hooks/slashCommandProcessor.js';
import { useAutoAcceptIndicator } from './hooks/useAutoAcceptIndicator.js';
import { useConsoleMessages } from './hooks/useConsoleMessages.js';
import { Header } from './components/Header.js';
import { LoadingIndicator } from './components/LoadingIndicator.js';
import { AutoAcceptIndicator } from './components/AutoAcceptIndicator.js';
import { ShellModeIndicator } from './components/ShellModeIndicator.js';
import { InputPrompt } from './components/InputPrompt.js';
import { Footer } from './components/Footer.js';
import { ThemeDialog } from './components/ThemeDialog.js';
import { AuthDialog } from './components/AuthDialog.js';
import { AuthInProgress } from './components/AuthInProgress.js';
import { EditorSettingsDialog } from './components/EditorSettingsDialog.js';
import { ShellConfirmationDialog } from './components/ShellConfirmationDialog.js';
import { Colors } from './colors.js';
import { loadHierarchicalGeminiMemory } from '../config/config.js';
import { LoadedSettings } from '../config/settings.js';
import { Tips } from './components/Tips.js';
import { ConsolePatcher } from './utils/ConsolePatcher.js';
import { registerCleanup } from '../utils/cleanup.js';
import { DetailedMessagesDisplay } from './components/DetailedMessagesDisplay.js';
import { HistoryItemDisplay } from './components/HistoryItemDisplay.js';
import { ContextSummaryDisplay } from './components/ContextSummaryDisplay.js';
import { IDEContextDetailDisplay } from './components/IDEContextDetailDisplay.js';
import { useHistory } from './hooks/useHistoryManager.js';
import process from 'node:process';
import {
  getErrorMessage,
  type Config,
  getAllGeminiMdFilenames,
  ApprovalMode,
  isEditorAvailable,
  EditorType,
  FlashFallbackEvent,
  logFlashFallback,
  AuthType,
  type IdeContext,
  ideContext,
} from '@qwen-code/qwen-code-core';
import { validateAuthMethod } from '../config/auth.js';
import { useLogger } from './hooks/useLogger.js';
import { StreamingContext } from './contexts/StreamingContext.js';
import {
  SessionStatsProvider,
  useSessionStats,
} from './contexts/SessionContext.js';
import { useGitBranchName } from './hooks/useGitBranchName.js';
import { useFocus } from './hooks/useFocus.js';
import { useBracketedPaste } from './hooks/useBracketedPaste.js';
import { useTextBuffer } from './components/shared/text-buffer.js';
import { useVimMode, VimModeProvider } from './contexts/VimModeContext.js';
import { useVim } from './hooks/vim.js';
import * as fs from 'fs';
import { UpdateNotification } from './components/UpdateNotification.js';
import {
  isProQuotaExceededError,
  isGenericQuotaExceededError,
  UserTierId,
<<<<<<< HEAD
} from '@qwen-code/qwen-code-core';
import { checkForUpdates } from './utils/updateCheck.js';
=======
} from '@google/gemini-cli-core';
import { UpdateObject } from './utils/updateCheck.js';
>>>>>>> 42a03368
import ansiEscapes from 'ansi-escapes';
import { OverflowProvider } from './contexts/OverflowContext.js';
import { ShowMoreLines } from './components/ShowMoreLines.js';
import { PrivacyNotice } from './privacy/PrivacyNotice.js';
import { setUpdateHandler } from '../utils/handleAutoUpdate.js';
import { appEvents, AppEvent } from '../utils/events.js';

const CTRL_EXIT_PROMPT_DURATION_MS = 1000;

interface AppProps {
  config: Config;
  settings: LoadedSettings;
  startupWarnings?: string[];
  version: string;
}

export const AppWrapper = (props: AppProps) => (
  <SessionStatsProvider>
    <VimModeProvider settings={props.settings}>
      <App {...props} />
    </VimModeProvider>
  </SessionStatsProvider>
);

const App = ({ config, settings, startupWarnings = [], version }: AppProps) => {
  const isFocused = useFocus();
  useBracketedPaste();
  const [updateInfo, setUpdateInfo] = useState<UpdateObject | null>(null);
  const { stdout } = useStdout();
  const nightly = version.includes('nightly');
  const { history, addItem, clearItems, loadHistory } = useHistory();

  useEffect(() => {
    const cleanup = setUpdateHandler(addItem, setUpdateInfo);
    return cleanup;
  }, [addItem]);

  const {
    consoleMessages,
    handleNewMessage,
    clearConsoleMessages: clearConsoleMessagesState,
  } = useConsoleMessages();

  useEffect(() => {
    const consolePatcher = new ConsolePatcher({
      onNewMessage: handleNewMessage,
      debugMode: config.getDebugMode(),
    });
    consolePatcher.patch();
    registerCleanup(consolePatcher.cleanup);
  }, [handleNewMessage, config]);

  const { stats: sessionStats } = useSessionStats();
  const [staticNeedsRefresh, setStaticNeedsRefresh] = useState(false);
  const [staticKey, setStaticKey] = useState(0);
  const refreshStatic = useCallback(() => {
    stdout.write(ansiEscapes.clearTerminal);
    setStaticKey((prev) => prev + 1);
  }, [setStaticKey, stdout]);

  const [geminiMdFileCount, setGeminiMdFileCount] = useState<number>(0);
  const [debugMessage, setDebugMessage] = useState<string>('');
  const [themeError, setThemeError] = useState<string | null>(null);
  const [authError, setAuthError] = useState<string | null>(null);
  const [editorError, setEditorError] = useState<string | null>(null);
  const [footerHeight, setFooterHeight] = useState<number>(0);
  const [corgiMode, setCorgiMode] = useState(false);
  const [currentModel, setCurrentModel] = useState(config.getModel());
  const [shellModeActive, setShellModeActive] = useState(false);
  const [showErrorDetails, setShowErrorDetails] = useState<boolean>(false);
  const [showToolDescriptions, setShowToolDescriptions] =
    useState<boolean>(false);
  const [showIDEContextDetail, setShowIDEContextDetail] =
    useState<boolean>(false);
  const [ctrlCPressedOnce, setCtrlCPressedOnce] = useState(false);
  const [quittingMessages, setQuittingMessages] = useState<
    HistoryItem[] | null
  >(null);
  const ctrlCTimerRef = useRef<NodeJS.Timeout | null>(null);
  const [ctrlDPressedOnce, setCtrlDPressedOnce] = useState(false);
  const ctrlDTimerRef = useRef<NodeJS.Timeout | null>(null);
  const [constrainHeight, setConstrainHeight] = useState<boolean>(true);
  const [showPrivacyNotice, setShowPrivacyNotice] = useState<boolean>(false);
  const [modelSwitchedFromQuotaError, setModelSwitchedFromQuotaError] =
    useState<boolean>(false);
  const [userTier, setUserTier] = useState<UserTierId | undefined>(undefined);
  const [ideContextState, setIdeContextState] = useState<
    IdeContext | undefined
  >();
  const [isProcessing, setIsProcessing] = useState<boolean>(false);

  useEffect(() => {
    const unsubscribe = ideContext.subscribeToIdeContext(setIdeContextState);
    // Set the initial value
    setIdeContextState(ideContext.getIdeContext());
    return unsubscribe;
  }, []);

  useEffect(() => {
    const openDebugConsole = () => {
      setShowErrorDetails(true);
      setConstrainHeight(false); // Make sure the user sees the full message.
    };
    appEvents.on(AppEvent.OpenDebugConsole, openDebugConsole);

    const logErrorHandler = (errorMessage: unknown) => {
      handleNewMessage({
        type: 'error',
        content: String(errorMessage),
        count: 1,
      });
    };
    appEvents.on(AppEvent.LogError, logErrorHandler);

    return () => {
      appEvents.off(AppEvent.OpenDebugConsole, openDebugConsole);
      appEvents.off(AppEvent.LogError, logErrorHandler);
    };
  }, [handleNewMessage]);

  const openPrivacyNotice = useCallback(() => {
    setShowPrivacyNotice(true);
  }, []);
  const initialPromptSubmitted = useRef(false);

  const errorCount = useMemo(
    () =>
      consoleMessages
        .filter((msg) => msg.type === 'error')
        .reduce((total, msg) => total + msg.count, 0),
    [consoleMessages],
  );

  const {
    isThemeDialogOpen,
    openThemeDialog,
    handleThemeSelect,
    handleThemeHighlight,
  } = useThemeCommand(settings, setThemeError, addItem);

  const {
    isAuthDialogOpen,
    openAuthDialog,
    handleAuthSelect,
    isAuthenticating,
    cancelAuthentication,
  } = useAuthCommand(settings, setAuthError, config);

  useEffect(() => {
    if (settings.merged.selectedAuthType && !settings.merged.useExternalAuth) {
      const error = validateAuthMethod(settings.merged.selectedAuthType);
      if (error) {
        setAuthError(error);
        openAuthDialog();
      }
    }
  }, [
    settings.merged.selectedAuthType,
    settings.merged.useExternalAuth,
    openAuthDialog,
    setAuthError,
  ]);

  // Sync user tier from config when authentication changes
  useEffect(() => {
    // Only sync when not currently authenticating
    if (!isAuthenticating) {
      setUserTier(config.getGeminiClient()?.getUserTier());
    }
  }, [config, isAuthenticating]);

  const {
    isEditorDialogOpen,
    openEditorDialog,
    handleEditorSelect,
    exitEditorDialog,
  } = useEditorSettings(settings, setEditorError, addItem);

  const toggleCorgiMode = useCallback(() => {
    setCorgiMode((prev) => !prev);
  }, []);

  const performMemoryRefresh = useCallback(async () => {
    addItem(
      {
        type: MessageType.INFO,
        text: 'Refreshing hierarchical memory (QWEN.md or other context files)...',
      },
      Date.now(),
    );
    try {
      const { memoryContent, fileCount } = await loadHierarchicalGeminiMemory(
        process.cwd(),
        config.getDebugMode(),
        config.getFileService(),
        settings.merged,
        config.getExtensionContextFilePaths(),
        settings.merged.memoryImportFormat || 'tree', // Use setting or default to 'tree'
        config.getFileFilteringOptions(),
      );

      config.setUserMemory(memoryContent);
      config.setGeminiMdFileCount(fileCount);
      setGeminiMdFileCount(fileCount);

      addItem(
        {
          type: MessageType.INFO,
          text: `Memory refreshed successfully. ${memoryContent.length > 0 ? `Loaded ${memoryContent.length} characters from ${fileCount} file(s).` : 'No memory content found.'}`,
        },
        Date.now(),
      );
      if (config.getDebugMode()) {
        console.log(
          `[DEBUG] Refreshed memory content in config: ${memoryContent.substring(0, 200)}...`,
        );
      }
    } catch (error) {
      const errorMessage = getErrorMessage(error);
      addItem(
        {
          type: MessageType.ERROR,
          text: `Error refreshing memory: ${errorMessage}`,
        },
        Date.now(),
      );
      console.error('Error refreshing memory:', error);
    }
  }, [config, addItem, settings.merged]);

  // Watch for model changes (e.g., from Flash fallback)
  useEffect(() => {
    const checkModelChange = () => {
      const configModel = config.getModel();
      if (configModel !== currentModel) {
        setCurrentModel(configModel);
      }
    };

    // Check immediately and then periodically
    checkModelChange();
    const interval = setInterval(checkModelChange, 1000); // Check every second

    return () => clearInterval(interval);
  }, [config, currentModel]);

  // Set up Flash fallback handler
  useEffect(() => {
    const flashFallbackHandler = async (
      currentModel: string,
      fallbackModel: string,
      error?: unknown,
    ): Promise<boolean> => {
      let message: string;

      if (
        config.getContentGeneratorConfig().authType ===
        AuthType.LOGIN_WITH_GOOGLE
      ) {
        // Use actual user tier if available; otherwise, default to FREE tier behavior (safe default)
        const isPaidTier =
          userTier === UserTierId.LEGACY || userTier === UserTierId.STANDARD;

        // Check if this is a Pro quota exceeded error
        if (error && isProQuotaExceededError(error)) {
          if (isPaidTier) {
            message = `⚡ You have reached your daily ${currentModel} quota limit.
⚡ Automatically switching from ${currentModel} to ${fallbackModel} for the remainder of this session.
⚡ To continue accessing the ${currentModel} model today, consider using /auth to switch to using a paid API key from AI Studio at https://aistudio.google.com/apikey`;
          } else {
            message = `⚡ You have reached your daily ${currentModel} quota limit.
⚡ Automatically switching from ${currentModel} to ${fallbackModel} for the remainder of this session.
⚡ To increase your limits, upgrade to a Gemini Code Assist Standard or Enterprise plan with higher limits at https://goo.gle/set-up-gemini-code-assist
⚡ Or you can utilize a Gemini API Key. See: https://goo.gle/gemini-cli-docs-auth#gemini-api-key
⚡ You can switch authentication methods by typing /auth`;
          }
        } else if (error && isGenericQuotaExceededError(error)) {
          if (isPaidTier) {
            message = `⚡ You have reached your daily quota limit.
⚡ Automatically switching from ${currentModel} to ${fallbackModel} for the remainder of this session.
⚡ To continue accessing the ${currentModel} model today, consider using /auth to switch to using a paid API key from AI Studio at https://aistudio.google.com/apikey`;
          } else {
            message = `⚡ You have reached your daily quota limit.
⚡ Automatically switching from ${currentModel} to ${fallbackModel} for the remainder of this session.
⚡ To increase your limits, upgrade to a Gemini Code Assist Standard or Enterprise plan with higher limits at https://goo.gle/set-up-gemini-code-assist
⚡ Or you can utilize a Gemini API Key. See: https://goo.gle/gemini-cli-docs-auth#gemini-api-key
⚡ You can switch authentication methods by typing /auth`;
          }
        } else {
          if (isPaidTier) {
            // Default fallback message for other cases (like consecutive 429s)
            message = `⚡ Automatically switching from ${currentModel} to ${fallbackModel} for faster responses for the remainder of this session.
⚡ Possible reasons for this are that you have received multiple consecutive capacity errors or you have reached your daily ${currentModel} quota limit
⚡ To continue accessing the ${currentModel} model today, consider using /auth to switch to using a paid API key from AI Studio at https://aistudio.google.com/apikey`;
          } else {
            // Default fallback message for other cases (like consecutive 429s)
            message = `⚡ Automatically switching from ${currentModel} to ${fallbackModel} for faster responses for the remainder of this session.
⚡ Possible reasons for this are that you have received multiple consecutive capacity errors or you have reached your daily ${currentModel} quota limit
⚡ To increase your limits, upgrade to a Gemini Code Assist Standard or Enterprise plan with higher limits at https://goo.gle/set-up-gemini-code-assist
⚡ Or you can utilize a Gemini API Key. See: https://goo.gle/gemini-cli-docs-auth#gemini-api-key
⚡ You can switch authentication methods by typing /auth`;
          }
        }

        // Add message to UI history
        addItem(
          {
            type: MessageType.INFO,
            text: message,
          },
          Date.now(),
        );

        // Set the flag to prevent tool continuation
        setModelSwitchedFromQuotaError(true);
        // Set global quota error flag to prevent Flash model calls
        config.setQuotaErrorOccurred(true);
      }

      // Switch model for future use but return false to stop current retry
      config.setModel(fallbackModel);
      config.setFallbackMode(true);
      logFlashFallback(
        config,
        new FlashFallbackEvent(config.getContentGeneratorConfig().authType!),
      );
      return false; // Don't continue with current prompt
    };

    config.setFlashFallbackHandler(flashFallbackHandler);
  }, [config, addItem, userTier]);

  // Terminal and UI setup
  const { rows: terminalHeight, columns: terminalWidth } = useTerminalSize();
  const { stdin, setRawMode } = useStdin();
  const isInitialMount = useRef(true);

  const widthFraction = 0.9;
  const inputWidth = Math.max(
    20,
    Math.floor(terminalWidth * widthFraction) - 3,
  );
  const suggestionsWidth = Math.max(60, Math.floor(terminalWidth * 0.8));

  // Utility callbacks
  const isValidPath = useCallback((filePath: string): boolean => {
    try {
      return fs.existsSync(filePath) && fs.statSync(filePath).isFile();
    } catch (_e) {
      return false;
    }
  }, []);

  const getPreferredEditor = useCallback(() => {
    const editorType = settings.merged.preferredEditor;
    const isValidEditor = isEditorAvailable(editorType);
    if (!isValidEditor) {
      openEditorDialog();
      return;
    }
    return editorType as EditorType;
  }, [settings, openEditorDialog]);

  const onAuthError = useCallback(() => {
    setAuthError('reauth required');
    openAuthDialog();
  }, [openAuthDialog, setAuthError]);

  // Core hooks and processors
  const {
    vimEnabled: vimModeEnabled,
    vimMode,
    toggleVimEnabled,
  } = useVimMode();

  const {
    handleSlashCommand,
    slashCommands,
    pendingHistoryItems: pendingSlashCommandHistoryItems,
    commandContext,
    shellConfirmationRequest,
  } = useSlashCommandProcessor(
    config,
    settings,
    addItem,
    clearItems,
    loadHistory,
    refreshStatic,
    setDebugMessage,
    openThemeDialog,
    openAuthDialog,
    openEditorDialog,
    toggleCorgiMode,
    setQuittingMessages,
    openPrivacyNotice,
    toggleVimEnabled,
    setIsProcessing,
  );

  const {
    streamingState,
    submitQuery,
    initError,
    pendingHistoryItems: pendingGeminiHistoryItems,
    thought,
  } = useGeminiStream(
    config.getGeminiClient(),
    history,
    addItem,
    config,
    setDebugMessage,
    handleSlashCommand,
    shellModeActive,
    getPreferredEditor,
    onAuthError,
    performMemoryRefresh,
    modelSwitchedFromQuotaError,
    setModelSwitchedFromQuotaError,
  );

  // Input handling
  const handleFinalSubmit = useCallback(
    (submittedValue: string) => {
      const trimmedValue = submittedValue.trim();
      if (trimmedValue.length > 0) {
        submitQuery(trimmedValue);
      }
    },
    [submitQuery],
  );

  const buffer = useTextBuffer({
    initialText: '',
    viewport: { height: 10, width: inputWidth },
    stdin,
    setRawMode,
    isValidPath,
    shellModeActive,
  });

  const { handleInput: vimHandleInput } = useVim(buffer, handleFinalSubmit);
  const pendingHistoryItems = [...pendingSlashCommandHistoryItems];
  pendingHistoryItems.push(...pendingGeminiHistoryItems);

  const { elapsedTime, currentLoadingPhrase } =
    useLoadingIndicator(streamingState);
  const showAutoAcceptIndicator = useAutoAcceptIndicator({ config });

  const handleExit = useCallback(
    (
      pressedOnce: boolean,
      setPressedOnce: (value: boolean) => void,
      timerRef: React.MutableRefObject<NodeJS.Timeout | null>,
    ) => {
      if (pressedOnce) {
        if (timerRef.current) {
          clearTimeout(timerRef.current);
        }
        // Directly invoke the central command handler.
        handleSlashCommand('/quit');
      } else {
        setPressedOnce(true);
        timerRef.current = setTimeout(() => {
          setPressedOnce(false);
          timerRef.current = null;
        }, CTRL_EXIT_PROMPT_DURATION_MS);
      }
    },
    [handleSlashCommand],
  );

  useInput((input: string, key: InkKeyType) => {
    let enteringConstrainHeightMode = false;
    if (!constrainHeight) {
      // Automatically re-enter constrain height mode if the user types
      // anything. When constrainHeight==false, the user will experience
      // significant flickering so it is best to disable it immediately when
      // the user starts interacting with the app.
      enteringConstrainHeightMode = true;
      setConstrainHeight(true);
    }

    if (key.ctrl && input === 'o') {
      setShowErrorDetails((prev) => !prev);
    } else if (key.ctrl && input === 't') {
      const newValue = !showToolDescriptions;
      setShowToolDescriptions(newValue);

      const mcpServers = config.getMcpServers();
      if (Object.keys(mcpServers || {}).length > 0) {
        handleSlashCommand(newValue ? '/mcp desc' : '/mcp nodesc');
      }
    } else if (
      key.ctrl &&
      input === 'e' &&
      config.getIdeMode() &&
      ideContextState
    ) {
      setShowIDEContextDetail((prev) => !prev);
    } else if (key.ctrl && (input === 'c' || input === 'C')) {
      handleExit(ctrlCPressedOnce, setCtrlCPressedOnce, ctrlCTimerRef);
    } else if (key.ctrl && (input === 'd' || input === 'D')) {
      if (buffer.text.length > 0) {
        // Do nothing if there is text in the input.
        return;
      }
      handleExit(ctrlDPressedOnce, setCtrlDPressedOnce, ctrlDTimerRef);
    } else if (key.ctrl && input === 's' && !enteringConstrainHeightMode) {
      setConstrainHeight(false);
    }
  });

  useEffect(() => {
    if (config) {
      setGeminiMdFileCount(config.getGeminiMdFileCount());
    }
  }, [config]);

  const logger = useLogger();
  const [userMessages, setUserMessages] = useState<string[]>([]);

  useEffect(() => {
    const fetchUserMessages = async () => {
      const pastMessagesRaw = (await logger?.getPreviousUserMessages()) || []; // Newest first

      const currentSessionUserMessages = history
        .filter(
          (item): item is HistoryItem & { type: 'user'; text: string } =>
            item.type === 'user' &&
            typeof item.text === 'string' &&
            item.text.trim() !== '',
        )
        .map((item) => item.text)
        .reverse(); // Newest first, to match pastMessagesRaw sorting

      // Combine, with current session messages being more recent
      const combinedMessages = [
        ...currentSessionUserMessages,
        ...pastMessagesRaw,
      ];

      // Deduplicate consecutive identical messages from the combined list (still newest first)
      const deduplicatedMessages: string[] = [];
      if (combinedMessages.length > 0) {
        deduplicatedMessages.push(combinedMessages[0]); // Add the newest one unconditionally
        for (let i = 1; i < combinedMessages.length; i++) {
          if (combinedMessages[i] !== combinedMessages[i - 1]) {
            deduplicatedMessages.push(combinedMessages[i]);
          }
        }
      }
      // Reverse to oldest first for useInputHistory
      setUserMessages(deduplicatedMessages.reverse());
    };
    fetchUserMessages();
  }, [history, logger]);

  const isInputActive =
    streamingState === StreamingState.Idle && !initError && !isProcessing;

  const handleClearScreen = useCallback(() => {
    clearItems();
    clearConsoleMessagesState();
    console.clear();
    refreshStatic();
  }, [clearItems, clearConsoleMessagesState, refreshStatic]);

  const mainControlsRef = useRef<DOMElement>(null);
  const pendingHistoryItemRef = useRef<DOMElement>(null);

  useEffect(() => {
    if (mainControlsRef.current) {
      const fullFooterMeasurement = measureElement(mainControlsRef.current);
      setFooterHeight(fullFooterMeasurement.height);
    }
  }, [terminalHeight, consoleMessages, showErrorDetails]);

  const staticExtraHeight = /* margins and padding */ 3;
  const availableTerminalHeight = useMemo(
    () => terminalHeight - footerHeight - staticExtraHeight,
    [terminalHeight, footerHeight],
  );

  useEffect(() => {
    // skip refreshing Static during first mount
    if (isInitialMount.current) {
      isInitialMount.current = false;
      return;
    }

    // debounce so it doesn't fire up too often during resize
    const handler = setTimeout(() => {
      setStaticNeedsRefresh(false);
      refreshStatic();
    }, 300);

    return () => {
      clearTimeout(handler);
    };
  }, [terminalWidth, terminalHeight, refreshStatic]);

  useEffect(() => {
    if (streamingState === StreamingState.Idle && staticNeedsRefresh) {
      setStaticNeedsRefresh(false);
      refreshStatic();
    }
  }, [streamingState, refreshStatic, staticNeedsRefresh]);

  const filteredConsoleMessages = useMemo(() => {
    if (config.getDebugMode()) {
      return consoleMessages;
    }
    return consoleMessages.filter((msg) => msg.type !== 'debug');
  }, [consoleMessages, config]);

  const branchName = useGitBranchName(config.getTargetDir());

  const contextFileNames = useMemo(() => {
    const fromSettings = settings.merged.contextFileName;
    if (fromSettings) {
      return Array.isArray(fromSettings) ? fromSettings : [fromSettings];
    }
    return getAllGeminiMdFilenames();
  }, [settings.merged.contextFileName]);

  const initialPrompt = useMemo(() => config.getQuestion(), [config]);
  const geminiClient = config.getGeminiClient();

  useEffect(() => {
    if (
      initialPrompt &&
      !initialPromptSubmitted.current &&
      !isAuthenticating &&
      !isAuthDialogOpen &&
      !isThemeDialogOpen &&
      !isEditorDialogOpen &&
      !showPrivacyNotice &&
      geminiClient?.isInitialized?.()
    ) {
      submitQuery(initialPrompt);
      initialPromptSubmitted.current = true;
    }
  }, [
    initialPrompt,
    submitQuery,
    isAuthenticating,
    isAuthDialogOpen,
    isThemeDialogOpen,
    isEditorDialogOpen,
    showPrivacyNotice,
    geminiClient,
  ]);

  if (quittingMessages) {
    return (
      <Box flexDirection="column" marginBottom={1}>
        {quittingMessages.map((item) => (
          <HistoryItemDisplay
            key={item.id}
            availableTerminalHeight={
              constrainHeight ? availableTerminalHeight : undefined
            }
            terminalWidth={terminalWidth}
            item={item}
            isPending={false}
            config={config}
          />
        ))}
      </Box>
    );
  }
  const mainAreaWidth = Math.floor(terminalWidth * 0.9);
  const debugConsoleMaxHeight = Math.floor(Math.max(terminalHeight * 0.2, 5));
  // Arbitrary threshold to ensure that items in the static area are large
  // enough but not too large to make the terminal hard to use.
  const staticAreaMaxItemHeight = Math.max(terminalHeight * 4, 100);
  const placeholder = vimModeEnabled
    ? "  Press 'i' for INSERT mode and 'Esc' for NORMAL mode."
    : '  Type your message or @path/to/file';

  return (
    <StreamingContext.Provider value={streamingState}>
      <Box flexDirection="column" width="90%">
        {/*
         * The Static component is an Ink intrinsic in which there can only be 1 per application.
         * Because of this restriction we're hacking it slightly by having a 'header' item here to
         * ensure that it's statically rendered.
         *
         * Background on the Static Item: Anything in the Static component is written a single time
         * to the console. Think of it like doing a console.log and then never using ANSI codes to
         * clear that content ever again. Effectively it has a moving frame that every time new static
         * content is set it'll flush content to the terminal and move the area which it's "clearing"
         * down a notch. Without Static the area which gets erased and redrawn continuously grows.
         */}
        <Static
          key={staticKey}
          items={[
            <Box flexDirection="column" key="header">
              {!settings.merged.hideBanner && (
                <Header
                  terminalWidth={terminalWidth}
                  version={version}
                  nightly={nightly}
                />
              )}
              {!settings.merged.hideTips && <Tips config={config} />}
            </Box>,
            ...history.map((h) => (
              <HistoryItemDisplay
                terminalWidth={mainAreaWidth}
                availableTerminalHeight={staticAreaMaxItemHeight}
                key={h.id}
                item={h}
                isPending={false}
                config={config}
                commands={slashCommands}
              />
            )),
          ]}
        >
          {(item) => item}
        </Static>
        <OverflowProvider>
          <Box ref={pendingHistoryItemRef} flexDirection="column">
            {pendingHistoryItems.map((item, i) => (
              <HistoryItemDisplay
                key={i}
                availableTerminalHeight={
                  constrainHeight ? availableTerminalHeight : undefined
                }
                terminalWidth={mainAreaWidth}
                // TODO(taehykim): It seems like references to ids aren't necessary in
                // HistoryItemDisplay. Refactor later. Use a fake id for now.
                item={{ ...item, id: 0 }}
                isPending={true}
                config={config}
                isFocused={!isEditorDialogOpen}
              />
            ))}
            <ShowMoreLines constrainHeight={constrainHeight} />
          </Box>
        </OverflowProvider>

        <Box flexDirection="column" ref={mainControlsRef}>
          {/* Move UpdateNotification to render update notification above input area */}
          {updateInfo && <UpdateNotification message={updateInfo.message} />}
          {startupWarnings.length > 0 && (
            <Box
              borderStyle="round"
              borderColor={Colors.AccentYellow}
              paddingX={1}
              marginY={1}
              flexDirection="column"
            >
              {startupWarnings.map((warning, index) => (
                <Text key={index} color={Colors.AccentYellow}>
                  {warning}
                </Text>
              ))}
            </Box>
          )}

          {shellConfirmationRequest ? (
            <ShellConfirmationDialog request={shellConfirmationRequest} />
          ) : isThemeDialogOpen ? (
            <Box flexDirection="column">
              {themeError && (
                <Box marginBottom={1}>
                  <Text color={Colors.AccentRed}>{themeError}</Text>
                </Box>
              )}
              <ThemeDialog
                onSelect={handleThemeSelect}
                onHighlight={handleThemeHighlight}
                settings={settings}
                availableTerminalHeight={
                  constrainHeight
                    ? terminalHeight - staticExtraHeight
                    : undefined
                }
                terminalWidth={mainAreaWidth}
              />
            </Box>
          ) : isAuthenticating ? (
            <>
              <AuthInProgress
                onTimeout={() => {
                  setAuthError('Authentication timed out. Please try again.');
                  cancelAuthentication();
                  openAuthDialog();
                }}
              />
              {showErrorDetails && (
                <OverflowProvider>
                  <Box flexDirection="column">
                    <DetailedMessagesDisplay
                      messages={filteredConsoleMessages}
                      maxHeight={
                        constrainHeight ? debugConsoleMaxHeight : undefined
                      }
                      width={inputWidth}
                    />
                    <ShowMoreLines constrainHeight={constrainHeight} />
                  </Box>
                </OverflowProvider>
              )}
            </>
          ) : isAuthDialogOpen ? (
            <Box flexDirection="column">
              <AuthDialog
                onSelect={handleAuthSelect}
                settings={settings}
                initialErrorMessage={authError}
              />
            </Box>
          ) : isEditorDialogOpen ? (
            <Box flexDirection="column">
              {editorError && (
                <Box marginBottom={1}>
                  <Text color={Colors.AccentRed}>{editorError}</Text>
                </Box>
              )}
              <EditorSettingsDialog
                onSelect={handleEditorSelect}
                settings={settings}
                onExit={exitEditorDialog}
              />
            </Box>
          ) : showPrivacyNotice ? (
            <PrivacyNotice
              onExit={() => setShowPrivacyNotice(false)}
              config={config}
            />
          ) : (
            <>
              <LoadingIndicator
                thought={
                  streamingState === StreamingState.WaitingForConfirmation ||
                  config.getAccessibility()?.disableLoadingPhrases
                    ? undefined
                    : thought
                }
                currentLoadingPhrase={
                  config.getAccessibility()?.disableLoadingPhrases
                    ? undefined
                    : currentLoadingPhrase
                }
                elapsedTime={elapsedTime}
              />

              <Box
                marginTop={1}
                display="flex"
                justifyContent="space-between"
                width="100%"
              >
                <Box>
                  {process.env.GEMINI_SYSTEM_MD && (
                    <Text color={Colors.AccentRed}>|⌐■_■| </Text>
                  )}
                  {ctrlCPressedOnce ? (
                    <Text color={Colors.AccentYellow}>
                      Press Ctrl+C again to exit.
                    </Text>
                  ) : ctrlDPressedOnce ? (
                    <Text color={Colors.AccentYellow}>
                      Press Ctrl+D again to exit.
                    </Text>
                  ) : (
                    <ContextSummaryDisplay
                      ideContext={ideContextState}
                      geminiMdFileCount={geminiMdFileCount}
                      contextFileNames={contextFileNames}
                      mcpServers={config.getMcpServers()}
                      blockedMcpServers={config.getBlockedMcpServers()}
                      showToolDescriptions={showToolDescriptions}
                    />
                  )}
                </Box>
                <Box>
                  {showAutoAcceptIndicator !== ApprovalMode.DEFAULT &&
                    !shellModeActive && (
                      <AutoAcceptIndicator
                        approvalMode={showAutoAcceptIndicator}
                      />
                    )}
                  {shellModeActive && <ShellModeIndicator />}
                </Box>
              </Box>
              {showIDEContextDetail && (
                <IDEContextDetailDisplay
                  ideContext={ideContextState}
                  detectedIdeDisplay={config
                    .getIdeClient()
                    .getDetectedIdeDisplayName()}
                />
              )}
              {showErrorDetails && (
                <OverflowProvider>
                  <Box flexDirection="column">
                    <DetailedMessagesDisplay
                      messages={filteredConsoleMessages}
                      maxHeight={
                        constrainHeight ? debugConsoleMaxHeight : undefined
                      }
                      width={inputWidth}
                    />
                    <ShowMoreLines constrainHeight={constrainHeight} />
                  </Box>
                </OverflowProvider>
              )}

              {isInputActive && (
                <InputPrompt
                  buffer={buffer}
                  inputWidth={inputWidth}
                  suggestionsWidth={suggestionsWidth}
                  onSubmit={handleFinalSubmit}
                  userMessages={userMessages}
                  onClearScreen={handleClearScreen}
                  config={config}
                  slashCommands={slashCommands}
                  commandContext={commandContext}
                  shellModeActive={shellModeActive}
                  setShellModeActive={setShellModeActive}
                  focus={isFocused}
                  vimHandleInput={vimHandleInput}
                  placeholder={placeholder}
                />
              )}
            </>
          )}

          {initError && streamingState !== StreamingState.Responding && (
            <Box
              borderStyle="round"
              borderColor={Colors.AccentRed}
              paddingX={1}
              marginBottom={1}
            >
              {history.find(
                (item) =>
                  item.type === 'error' && item.text?.includes(initError),
              )?.text ? (
                <Text color={Colors.AccentRed}>
                  {
                    history.find(
                      (item) =>
                        item.type === 'error' && item.text?.includes(initError),
                    )?.text
                  }
                </Text>
              ) : (
                <>
                  <Text color={Colors.AccentRed}>
                    Initialization Error: {initError}
                  </Text>
                  <Text color={Colors.AccentRed}>
                    {' '}
                    Please check API key and configuration.
                  </Text>
                </>
              )}
            </Box>
          )}
          <Footer
            model={currentModel}
            targetDir={config.getTargetDir()}
            debugMode={config.getDebugMode()}
            branchName={branchName}
            debugMessage={debugMessage}
            corgiMode={corgiMode}
            errorCount={errorCount}
            showErrorDetails={showErrorDetails}
            showMemoryUsage={
              config.getDebugMode() || config.getShowMemoryUsage()
            }
            promptTokenCount={sessionStats.lastPromptTokenCount}
            nightly={nightly}
            vimMode={vimModeEnabled ? vimMode : undefined}
          />
        </Box>
      </Box>
    </StreamingContext.Provider>
  );
};<|MERGE_RESOLUTION|>--- conflicted
+++ resolved
@@ -81,13 +81,8 @@
   isProQuotaExceededError,
   isGenericQuotaExceededError,
   UserTierId,
-<<<<<<< HEAD
 } from '@qwen-code/qwen-code-core';
-import { checkForUpdates } from './utils/updateCheck.js';
-=======
-} from '@google/gemini-cli-core';
 import { UpdateObject } from './utils/updateCheck.js';
->>>>>>> 42a03368
 import ansiEscapes from 'ansi-escapes';
 import { OverflowProvider } from './contexts/OverflowContext.js';
 import { ShowMoreLines } from './components/ShowMoreLines.js';
