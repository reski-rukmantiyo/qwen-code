--- conflicted
+++ resolved
@@ -7,19 +7,9 @@
 import type {
   ToolCallRequestInfo,
   ToolCallResponseInfo,
-<<<<<<< HEAD
-  ToolErrorType,
-  ToolResult,
-} from '../index.js';
-import { DiscoveredMCPTool } from '../tools/mcp-tool.js';
-import { Config } from '../config/config.js';
-import { convertToFunctionResponse } from './coreToolScheduler.js';
-import { ToolCallDecision } from '../telemetry/tool-call-decision.js';
-=======
   Config,
 } from '../index.js';
 import { CoreToolScheduler } from './coreToolScheduler.js';
->>>>>>> 76553622
 
 /**
  * Executes a single tool call non-interactively by leveraging the CoreToolScheduler.
@@ -27,150 +17,6 @@
 export async function executeToolCall(
   config: Config,
   toolCallRequest: ToolCallRequestInfo,
-<<<<<<< HEAD
-  abortSignal?: AbortSignal,
-): Promise<ToolCallResponseInfo> {
-  const tool = config.getToolRegistry().getTool(toolCallRequest.name);
-
-  const startTime = Date.now();
-  if (!tool) {
-    const error = new Error(
-      `Tool "${toolCallRequest.name}" not found in registry.`,
-    );
-    const durationMs = Date.now() - startTime;
-    logToolCall(config, {
-      'event.name': 'tool_call',
-      'event.timestamp': new Date().toISOString(),
-      function_name: toolCallRequest.name,
-      function_args: toolCallRequest.args,
-      duration_ms: durationMs,
-      success: false,
-      error: error.message,
-      prompt_id: toolCallRequest.prompt_id,
-      tool_type: 'native',
-    });
-    // Ensure the response structure matches what the API expects for an error
-    return {
-      callId: toolCallRequest.callId,
-      responseParts: [
-        {
-          functionResponse: {
-            id: toolCallRequest.callId,
-            name: toolCallRequest.name,
-            response: { error: error.message },
-          },
-        },
-      ],
-      resultDisplay: error.message,
-      error,
-      errorType: ToolErrorType.TOOL_NOT_REGISTERED,
-    };
-  }
-
-  try {
-    // Directly execute without confirmation or live output handling
-    const effectiveAbortSignal = abortSignal ?? new AbortController().signal;
-    const toolResult: ToolResult = await tool.validateBuildAndExecute(
-      toolCallRequest.args,
-      effectiveAbortSignal,
-      // No live output callback for non-interactive mode
-    );
-
-    const tool_output = toolResult.llmContent;
-
-    const tool_display = toolResult.returnDisplay;
-
-    // eslint-disable-next-line @typescript-eslint/no-explicit-any
-    let metadata: { [key: string]: any } = {};
-    if (
-      toolResult.error === undefined &&
-      typeof tool_display === 'object' &&
-      tool_display !== null &&
-      'diffStat' in tool_display
-    ) {
-      const diffStat = (tool_display as FileDiff).diffStat;
-      if (diffStat) {
-        metadata = {
-          ai_added_lines: diffStat.ai_added_lines,
-          ai_removed_lines: diffStat.ai_removed_lines,
-          user_added_lines: diffStat.user_added_lines,
-          user_removed_lines: diffStat.user_removed_lines,
-        };
-      }
-    }
-    const durationMs = Date.now() - startTime;
-    logToolCall(config, {
-      'event.name': 'tool_call',
-      'event.timestamp': new Date().toISOString(),
-      function_name: toolCallRequest.name,
-      function_args: toolCallRequest.args,
-      duration_ms: durationMs,
-      success: toolResult.error === undefined,
-      error:
-        toolResult.error === undefined ? undefined : toolResult.error.message,
-      error_type:
-        toolResult.error === undefined ? undefined : toolResult.error.type,
-      prompt_id: toolCallRequest.prompt_id,
-      metadata,
-      decision: ToolCallDecision.AUTO_ACCEPT,
-      tool_type:
-        typeof tool !== 'undefined' && tool instanceof DiscoveredMCPTool
-          ? 'mcp'
-          : 'native',
-    });
-
-    const response = convertToFunctionResponse(
-      toolCallRequest.name,
-      toolCallRequest.callId,
-      tool_output,
-    );
-
-    return {
-      callId: toolCallRequest.callId,
-      responseParts: response,
-      resultDisplay: tool_display,
-      error:
-        toolResult.error === undefined
-          ? undefined
-          : new Error(toolResult.error.message),
-      errorType:
-        toolResult.error === undefined ? undefined : toolResult.error.type,
-    };
-  } catch (e) {
-    const error = e instanceof Error ? e : new Error(String(e));
-    const durationMs = Date.now() - startTime;
-    logToolCall(config, {
-      'event.name': 'tool_call',
-      'event.timestamp': new Date().toISOString(),
-      function_name: toolCallRequest.name,
-      function_args: toolCallRequest.args,
-      duration_ms: durationMs,
-      success: false,
-      error: error.message,
-      error_type: ToolErrorType.UNHANDLED_EXCEPTION,
-      prompt_id: toolCallRequest.prompt_id,
-      tool_type:
-        typeof tool !== 'undefined' && tool instanceof DiscoveredMCPTool
-          ? 'mcp'
-          : 'native',
-    });
-    return {
-      callId: toolCallRequest.callId,
-      responseParts: [
-        {
-          functionResponse: {
-            id: toolCallRequest.callId,
-            name: toolCallRequest.name,
-            response: { error: error.message },
-          },
-        },
-      ],
-      resultDisplay: error.message,
-      error,
-      errorType: ToolErrorType.UNHANDLED_EXCEPTION,
-    };
-  }
-=======
   abortSignal: AbortSignal,
 ): Promise<ToolCallResponseInfo> {
   return new Promise<ToolCallResponseInfo>((resolve, reject) => {
@@ -185,5 +31,4 @@
       .schedule(toolCallRequest, abortSignal)
       .catch(reject);
   });
->>>>>>> 76553622
 }