/**
 * @license
 * Copyright 2025 Google LLC
 * SPDX-License-Identifier: Apache-2.0
 */

import { GenerateContentResponseUsageMetadata } from '@google/genai';
import { Config } from '../config/config.js';
import { CompletedToolCall } from '../core/coreToolScheduler.js';
import { FileDiff } from '../tools/tools.js';
import { AuthType } from '../core/contentGenerator.js';
import {
  getDecisionFromOutcome,
  ToolCallDecision,
} from './tool-call-decision.js';

interface BaseTelemetryEvent {
  'event.name': string;
  /** Current timestamp in ISO 8601 format */
  'event.timestamp': string;
}

type CommonFields = keyof BaseTelemetryEvent;

export class StartSessionEvent implements BaseTelemetryEvent {
  'event.name': 'cli_config';
  'event.timestamp': string;
  model: string;
  embedding_model: string;
  sandbox_enabled: boolean;
  core_tools_enabled: string;
  approval_mode: string;
  api_key_enabled: boolean;
  vertex_ai_enabled: boolean;
  debug_enabled: boolean;
  mcp_servers: string;
  telemetry_enabled: boolean;
  telemetry_log_user_prompts_enabled: boolean;
  file_filtering_respect_git_ignore: boolean;

  constructor(config: Config) {
    const generatorConfig = config.getContentGeneratorConfig();
    const mcpServers = config.getMcpServers();

    let useGemini = false;
    let useVertex = false;
    if (generatorConfig && generatorConfig.authType) {
      useGemini = generatorConfig.authType === AuthType.USE_GEMINI;
      useVertex = generatorConfig.authType === AuthType.USE_VERTEX_AI;
    }

    this['event.name'] = 'cli_config';
    this.model = config.getModel();
    this.embedding_model = config.getEmbeddingModel();
    this.sandbox_enabled =
      typeof config.getSandbox() === 'string' || !!config.getSandbox();
    this.core_tools_enabled = (config.getCoreTools() ?? []).join(',');
    this.approval_mode = config.getApprovalMode();
    this.api_key_enabled = useGemini || useVertex;
    this.vertex_ai_enabled = useVertex;
    this.debug_enabled = config.getDebugMode();
    this.mcp_servers = mcpServers ? Object.keys(mcpServers).join(',') : '';
    this.telemetry_enabled = config.getTelemetryEnabled();
    this.telemetry_log_user_prompts_enabled =
      config.getTelemetryLogPromptsEnabled();
    this.file_filtering_respect_git_ignore =
      config.getFileFilteringRespectGitIgnore();
  }
}

export class EndSessionEvent implements BaseTelemetryEvent {
  'event.name': 'end_session';
  'event.timestamp': string;
  session_id?: string;

  constructor(config?: Config) {
    this['event.name'] = 'end_session';
    this['event.timestamp'] = new Date().toISOString();
    this.session_id = config?.getSessionId();
  }
}

export class UserPromptEvent implements BaseTelemetryEvent {
  'event.name': 'user_prompt';
  'event.timestamp': string;
  prompt_length: number;
  prompt_id: string;
  auth_type?: string;
  prompt?: string;

  constructor(
    prompt_length: number,
    prompt_Id: string,
    auth_type?: string,
    prompt?: string,
  ) {
    this['event.name'] = 'user_prompt';
    this['event.timestamp'] = new Date().toISOString();
    this.prompt_length = prompt_length;
    this.prompt_id = prompt_Id;
    this.auth_type = auth_type;
    this.prompt = prompt;
  }
}

export class ToolCallEvent implements BaseTelemetryEvent {
  'event.name': 'tool_call';
  'event.timestamp': string;
  function_name: string;
  function_args: Record<string, unknown>;
  duration_ms: number;
  success: boolean;
  decision?: ToolCallDecision;
  error?: string;
  error_type?: string;
  prompt_id: string;
  // eslint-disable-next-line @typescript-eslint/no-explicit-any
  metadata?: { [key: string]: any };

  constructor(call: CompletedToolCall) {
    this['event.name'] = 'tool_call';
    this['event.timestamp'] = new Date().toISOString();
    this.function_name = call.request.name;
    this.function_args = call.request.args;
    this.duration_ms = call.durationMs ?? 0;
    this.success = call.status === 'success';
    this.decision = call.outcome
      ? getDecisionFromOutcome(call.outcome)
      : undefined;
    this.error = call.response.error?.message;
    this.error_type = call.response.errorType;
    this.prompt_id = call.request.prompt_id;

    if (
      call.status === 'success' &&
      typeof call.response.resultDisplay === 'object' &&
      call.response.resultDisplay !== null &&
      'diffStat' in call.response.resultDisplay
    ) {
      const diffStat = (call.response.resultDisplay as FileDiff).diffStat;
      if (diffStat) {
        this.metadata = {
          ai_added_lines: diffStat.ai_added_lines,
          ai_removed_lines: diffStat.ai_removed_lines,
          user_added_lines: diffStat.user_added_lines,
          user_removed_lines: diffStat.user_removed_lines,
        };
      }
    }
  }
}

export class ApiRequestEvent implements BaseTelemetryEvent {
  'event.name': 'api_request';
  'event.timestamp': string;
  model: string;
  prompt_id: string;
  request_text?: string;

  constructor(model: string, prompt_id: string, request_text?: string) {
    this['event.name'] = 'api_request';
    this['event.timestamp'] = new Date().toISOString();
    this.model = model;
    this.prompt_id = prompt_id;
    this.request_text = request_text;
  }
}

export class ApiErrorEvent implements BaseTelemetryEvent {
  'event.name': 'api_error';
<<<<<<< HEAD
  'event.timestamp': string; // ISO 8601
  response_id?: string;
=======
  'event.timestamp': string;
>>>>>>> 25821739
  model: string;
  error: string;
  error_type?: string;
  status_code?: number | string;
  duration_ms: number;
  prompt_id: string;
  auth_type?: string;

  constructor(
    response_id: string | undefined,
    model: string,
    error: string,
    duration_ms: number,
    prompt_id: string,
    auth_type?: string,
    error_type?: string,
    status_code?: number | string,
  ) {
    this['event.name'] = 'api_error';
    this['event.timestamp'] = new Date().toISOString();
    this.response_id = response_id;
    this.model = model;
    this.error = error;
    this.error_type = error_type;
    this.status_code = status_code;
    this.duration_ms = duration_ms;
    this.prompt_id = prompt_id;
    this.auth_type = auth_type;
  }
}

export class ApiResponseEvent implements BaseTelemetryEvent {
  'event.name': 'api_response';
<<<<<<< HEAD
  'event.timestamp': string; // ISO 8601
  response_id: string;
=======
  'event.timestamp': string;
>>>>>>> 25821739
  model: string;
  status_code?: number | string;
  duration_ms: number;
  error?: string;
  input_token_count: number;
  output_token_count: number;
  cached_content_token_count: number;
  thoughts_token_count: number;
  tool_token_count: number;
  total_token_count: number;
  response_text?: string;
  prompt_id: string;
  auth_type?: string;

  constructor(
    response_id: string,
    model: string,
    duration_ms: number,
    prompt_id: string,
    auth_type?: string,
    usage_data?: GenerateContentResponseUsageMetadata,
    response_text?: string,
    error?: string,
  ) {
    this['event.name'] = 'api_response';
    this['event.timestamp'] = new Date().toISOString();
    this.response_id = response_id;
    this.model = model;
    this.duration_ms = duration_ms;
    this.status_code = 200;
    this.input_token_count = usage_data?.promptTokenCount ?? 0;
    this.output_token_count = usage_data?.candidatesTokenCount ?? 0;
    this.cached_content_token_count = usage_data?.cachedContentTokenCount ?? 0;
    this.thoughts_token_count = usage_data?.thoughtsTokenCount ?? 0;
    this.tool_token_count = usage_data?.toolUsePromptTokenCount ?? 0;
    this.total_token_count = usage_data?.totalTokenCount ?? 0;
    this.response_text = response_text;
    this.error = error;
    this.prompt_id = prompt_id;
    this.auth_type = auth_type;
  }
}

export class FlashFallbackEvent implements BaseTelemetryEvent {
  'event.name': 'flash_fallback';
  'event.timestamp': string;
  auth_type: string;

  constructor(auth_type: string) {
    this['event.name'] = 'flash_fallback';
    this['event.timestamp'] = new Date().toISOString();
    this.auth_type = auth_type;
  }
}

export enum LoopType {
  CONSECUTIVE_IDENTICAL_TOOL_CALLS = 'consecutive_identical_tool_calls',
  CHANTING_IDENTICAL_SENTENCES = 'chanting_identical_sentences',
  LLM_DETECTED_LOOP = 'llm_detected_loop',
}

export class LoopDetectedEvent implements BaseTelemetryEvent {
  'event.name': 'loop_detected';
  'event.timestamp': string;
  loop_type: LoopType;
  prompt_id: string;

  constructor(loop_type: LoopType, prompt_id: string) {
    this['event.name'] = 'loop_detected';
    this['event.timestamp'] = new Date().toISOString();
    this.loop_type = loop_type;
    this.prompt_id = prompt_id;
  }
}

export class NextSpeakerCheckEvent implements BaseTelemetryEvent {
  'event.name': 'next_speaker_check';
  'event.timestamp': string;
  prompt_id: string;
  finish_reason: string;
  result: string;

  constructor(prompt_id: string, finish_reason: string, result: string) {
    this['event.name'] = 'next_speaker_check';
    this['event.timestamp'] = new Date().toISOString();
    this.prompt_id = prompt_id;
    this.finish_reason = finish_reason;
    this.result = result;
  }
}

export interface SlashCommandEvent extends BaseTelemetryEvent {
  'event.name': 'slash_command';
  'event.timestamp': string; // ISO 8106
  command: string;
  subcommand?: string;
  status?: SlashCommandStatus;
}

export function makeSlashCommandEvent({
  command,
  subcommand,
  status,
}: Omit<SlashCommandEvent, CommonFields>): SlashCommandEvent {
  return {
    'event.name': 'slash_command',
    'event.timestamp': new Date().toISOString(),
    command,
    subcommand,
    status,
  };
}

export enum SlashCommandStatus {
  SUCCESS = 'success',
  ERROR = 'error',
}

export class MalformedJsonResponseEvent implements BaseTelemetryEvent {
  'event.name': 'malformed_json_response';
  'event.timestamp': string;
  model: string;

  constructor(model: string) {
    this['event.name'] = 'malformed_json_response';
    this['event.timestamp'] = new Date().toISOString();
    this.model = model;
  }
}

export enum IdeConnectionType {
  START = 'start',
  SESSION = 'session',
}

export class IdeConnectionEvent {
  'event.name': 'ide_connection';
  'event.timestamp': string;
  connection_type: IdeConnectionType;

  constructor(connection_type: IdeConnectionType) {
    this['event.name'] = 'ide_connection';
    this['event.timestamp'] = new Date().toISOString();
    this.connection_type = connection_type;
  }
}

export class KittySequenceOverflowEvent {
  'event.name': 'kitty_sequence_overflow';
  'event.timestamp': string; // ISO 8601
  sequence_length: number;
  truncated_sequence: string;
  constructor(sequence_length: number, truncated_sequence: string) {
    this['event.name'] = 'kitty_sequence_overflow';
    this['event.timestamp'] = new Date().toISOString();
    this.sequence_length = sequence_length;
    // Truncate to first 20 chars for logging (avoid logging sensitive data)
    this.truncated_sequence = truncated_sequence.substring(0, 20);
  }
}

export type TelemetryEvent =
  | StartSessionEvent
  | EndSessionEvent
  | UserPromptEvent
  | ToolCallEvent
  | ApiRequestEvent
  | ApiErrorEvent
  | ApiResponseEvent
  | FlashFallbackEvent
  | LoopDetectedEvent
  | NextSpeakerCheckEvent
  | KittySequenceOverflowEvent
  | MalformedJsonResponseEvent
  | IdeConnectionEvent
  | SlashCommandEvent;<|MERGE_RESOLUTION|>--- conflicted
+++ resolved
@@ -168,12 +168,8 @@
 
 export class ApiErrorEvent implements BaseTelemetryEvent {
   'event.name': 'api_error';
-<<<<<<< HEAD
   'event.timestamp': string; // ISO 8601
   response_id?: string;
-=======
-  'event.timestamp': string;
->>>>>>> 25821739
   model: string;
   error: string;
   error_type?: string;
@@ -207,12 +203,8 @@
 
 export class ApiResponseEvent implements BaseTelemetryEvent {
   'event.name': 'api_response';
-<<<<<<< HEAD
   'event.timestamp': string; // ISO 8601
   response_id: string;
-=======
-  'event.timestamp': string;
->>>>>>> 25821739
   model: string;
   status_code?: number | string;
   duration_ms: number;
