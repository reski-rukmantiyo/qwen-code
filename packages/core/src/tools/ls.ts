--- conflicted
+++ resolved
@@ -4,22 +4,10 @@
  * SPDX-License-Identifier: Apache-2.0
  */
 
-<<<<<<< HEAD
-import fs from 'fs';
-import path from 'path';
-import {
-  BaseDeclarativeTool,
-  BaseToolInvocation,
-  Kind,
-  ToolInvocation,
-  ToolResult,
-} from './tools.js';
-=======
 import fs from 'node:fs';
 import path from 'node:path';
 import type { ToolInvocation, ToolResult } from './tools.js';
 import { BaseDeclarativeTool, BaseToolInvocation, Kind } from './tools.js';
->>>>>>> 76553622
 import { makeRelative, shortenPath } from '../utils/paths.js';
 import type { Config } from '../config/config.js';
 import { DEFAULT_FILE_FILTERING_OPTIONS } from '../config/config.js';
