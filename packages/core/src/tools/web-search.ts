--- conflicted
+++ resolved
@@ -4,27 +4,16 @@
  * SPDX-License-Identifier: Apache-2.0
  */
 
-<<<<<<< HEAD
 import {
   BaseDeclarativeTool,
   BaseToolInvocation,
   Kind,
-  ToolInvocation,
-  ToolResult,
+  type ToolInvocation,
+  type ToolResult,
 } from './tools.js';
 
+import type { Config } from '../config/config.js';
 import { getErrorMessage } from '../utils/errors.js';
-import { Config } from '../config/config.js';
-=======
-import type { GroundingMetadata } from '@google/genai';
-import type { ToolInvocation, ToolResult } from './tools.js';
-import { BaseDeclarativeTool, BaseToolInvocation, Kind } from './tools.js';
-import { ToolErrorType } from './tool-error.js';
-
-import { getErrorMessage } from '../utils/errors.js';
-import type { Config } from '../config/config.js';
-import { getResponseText } from '../utils/partUtils.js';
->>>>>>> 76553622
 
 interface TavilyResultItem {
   title: string;
@@ -156,7 +145,6 @@
   }
 }
 
-<<<<<<< HEAD
 /**
  * A tool to perform web searches using Google Search via the Gemini API.
  */
@@ -203,173 +191,5 @@
     params: WebSearchToolParams,
   ): ToolInvocation<WebSearchToolParams, WebSearchToolResult> {
     return new WebSearchToolInvocation(this.config, params);
-=======
-class WebSearchToolInvocation extends BaseToolInvocation<
-  WebSearchToolParams,
-  WebSearchToolResult
-> {
-  constructor(
-    private readonly config: Config,
-    params: WebSearchToolParams,
-  ) {
-    super(params);
-  }
-
-  override getDescription(): string {
-    return `Searching the web for: "${this.params.query}"`;
-  }
-
-  async execute(signal: AbortSignal): Promise<WebSearchToolResult> {
-    const geminiClient = this.config.getGeminiClient();
-
-    try {
-      const response = await geminiClient.generateContent(
-        [{ role: 'user', parts: [{ text: this.params.query }] }],
-        { tools: [{ googleSearch: {} }] },
-        signal,
-      );
-
-      const responseText = getResponseText(response);
-      const groundingMetadata = response.candidates?.[0]?.groundingMetadata;
-      const sources = groundingMetadata?.groundingChunks as
-        | GroundingChunkItem[]
-        | undefined;
-      const groundingSupports = groundingMetadata?.groundingSupports as
-        | GroundingSupportItem[]
-        | undefined;
-
-      if (!responseText || !responseText.trim()) {
-        return {
-          llmContent: `No search results or information found for query: "${this.params.query}"`,
-          returnDisplay: 'No information found.',
-        };
-      }
-
-      let modifiedResponseText = responseText;
-      const sourceListFormatted: string[] = [];
-
-      if (sources && sources.length > 0) {
-        sources.forEach((source: GroundingChunkItem, index: number) => {
-          const title = source.web?.title || 'Untitled';
-          const uri = source.web?.uri || 'No URI';
-          sourceListFormatted.push(`[${index + 1}] ${title} (${uri})`);
-        });
-
-        if (groundingSupports && groundingSupports.length > 0) {
-          const insertions: Array<{ index: number; marker: string }> = [];
-          groundingSupports.forEach((support: GroundingSupportItem) => {
-            if (support.segment && support.groundingChunkIndices) {
-              const citationMarker = support.groundingChunkIndices
-                .map((chunkIndex: number) => `[${chunkIndex + 1}]`)
-                .join('');
-              insertions.push({
-                index: support.segment.endIndex,
-                marker: citationMarker,
-              });
-            }
-          });
-
-          // Sort insertions by index in descending order to avoid shifting subsequent indices
-          insertions.sort((a, b) => b.index - a.index);
-
-          // Use TextEncoder/TextDecoder since segment indices are UTF-8 byte positions
-          const encoder = new TextEncoder();
-          const responseBytes = encoder.encode(modifiedResponseText);
-          const parts: Uint8Array[] = [];
-          let lastIndex = responseBytes.length;
-          for (const ins of insertions) {
-            const pos = Math.min(ins.index, lastIndex);
-            parts.unshift(responseBytes.subarray(pos, lastIndex));
-            parts.unshift(encoder.encode(ins.marker));
-            lastIndex = pos;
-          }
-          parts.unshift(responseBytes.subarray(0, lastIndex));
-
-          // Concatenate all parts into a single buffer
-          const totalLength = parts.reduce((sum, part) => sum + part.length, 0);
-          const finalBytes = new Uint8Array(totalLength);
-          let offset = 0;
-          for (const part of parts) {
-            finalBytes.set(part, offset);
-            offset += part.length;
-          }
-          modifiedResponseText = new TextDecoder().decode(finalBytes);
-        }
-
-        if (sourceListFormatted.length > 0) {
-          modifiedResponseText +=
-            '\n\nSources:\n' + sourceListFormatted.join('\n');
-        }
-      }
-
-      return {
-        llmContent: `Web search results for "${this.params.query}":\n\n${modifiedResponseText}`,
-        returnDisplay: `Search results for "${this.params.query}" returned.`,
-        sources,
-      };
-    } catch (error: unknown) {
-      const errorMessage = `Error during web search for query "${
-        this.params.query
-      }": ${getErrorMessage(error)}`;
-      console.error(errorMessage, error);
-      return {
-        llmContent: `Error: ${errorMessage}`,
-        returnDisplay: `Error performing web search.`,
-        error: {
-          message: errorMessage,
-          type: ToolErrorType.WEB_SEARCH_FAILED,
-        },
-      };
-    }
->>>>>>> 76553622
-  }
-}
-
-/**
- * A tool to perform web searches using Google Search via the Gemini API.
- */
-export class WebSearchTool extends BaseDeclarativeTool<
-  WebSearchToolParams,
-  WebSearchToolResult
-> {
-  static readonly Name: string = 'google_web_search';
-
-  constructor(private readonly config: Config) {
-    super(
-      WebSearchTool.Name,
-      'GoogleSearch',
-      'Performs a web search using Google Search (via the Gemini API) and returns the results. This tool is useful for finding information on the internet based on a query.',
-      Kind.Search,
-      {
-        type: 'object',
-        properties: {
-          query: {
-            type: 'string',
-            description: 'The search query to find information on the web.',
-          },
-        },
-        required: ['query'],
-      },
-    );
-  }
-
-  /**
-   * Validates the parameters for the WebSearchTool.
-   * @param params The parameters to validate
-   * @returns An error message string if validation fails, null if valid
-   */
-  protected override validateToolParamValues(
-    params: WebSearchToolParams,
-  ): string | null {
-    if (!params.query || params.query.trim() === '') {
-      return "The 'query' parameter cannot be empty.";
-    }
-    return null;
-  }
-
-  protected createInvocation(
-    params: WebSearchToolParams,
-  ): ToolInvocation<WebSearchToolParams, WebSearchToolResult> {
-    return new WebSearchToolInvocation(this.config, params);
   }
 }